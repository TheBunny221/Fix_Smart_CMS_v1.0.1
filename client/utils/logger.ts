--- conflicted
+++ resolved
@@ -101,16 +101,11 @@
       if (line && !line.includes('logger.ts') && !line.includes('node_modules')) {
         // Try to extract component/module name from the stack trace
         const match = line.match(/at\s+(?:.*\.)?(\w+)/);
-<<<<<<< HEAD
-        if (match && match[1]) {
-          return { component: match[1] };
-=======
         if (match) {
           const componentName = match[1];
           if (componentName) {
             return { component: componentName };
           }
->>>>>>> 19e73ba4
         }
       }
     }
@@ -258,16 +253,6 @@
   // Context-aware logging
   withUser(userId: string, sessionId?: string) {
     return {
-<<<<<<< HEAD
-      error: (message: string, meta: LogMeta = {}) => 
-        this.error(message, { ...meta, userId, ...(sessionId ? { sessionId } : {}) }),
-      warn: (message: string, meta: LogMeta = {}) => 
-        this.warn(message, { ...meta, userId, ...(sessionId ? { sessionId } : {}) }),
-      info: (message: string, meta: LogMeta = {}) => 
-        this.info(message, { ...meta, userId, ...(sessionId ? { sessionId } : {}) }),
-      debug: (message: string, meta: LogMeta = {}) => 
-        this.debug(message, { ...meta, userId, ...(sessionId ? { sessionId } : {}) }),
-=======
       error: (message: string, meta: LogMeta = {}) =>
         this.error(message, this.withUserMeta(meta, userId, sessionId)),
       warn: (message: string, meta: LogMeta = {}) =>
@@ -276,8 +261,15 @@
         this.info(message, this.withUserMeta(meta, userId, sessionId)),
       debug: (message: string, meta: LogMeta = {}) =>
         this.debug(message, this.withUserMeta(meta, userId, sessionId)),
->>>>>>> 19e73ba4
-    };
+    };
+  }
+
+  private withUserMeta(meta: LogMeta, userId: string, sessionId?: string): LogMeta {
+    const merged: LogMeta = { ...meta, userId };
+    if (sessionId !== undefined) {
+      merged.sessionId = sessionId;
+    }
+    return merged;
   }
 
   private withUserMeta(meta: LogMeta, userId: string, sessionId?: string): LogMeta {
