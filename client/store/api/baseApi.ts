--- conflicted
+++ resolved
@@ -1,4 +1,3 @@
-<<<<<<< HEAD
 import { createApi } from "@reduxjs/toolkit/query/react";
 import type {
   BaseQueryFn,
@@ -143,152 +142,6 @@
     options.headers = headers;
   }
 
-=======
-import { createApi } from "@reduxjs/toolkit/query/react";
-import type {
-  BaseQueryFn,
-  FetchArgs,
-  FetchBaseQueryError,
-} from "@reduxjs/toolkit/query";
-import { logout } from "../slices/authSlice";
-import { createRobustFetch, logFetchDebugInfo } from "../../utils/fetchDebug";
-
-// Preserve original fetch before any third-party libraries can override it
-if (
-  typeof globalThis !== "undefined" &&
-  globalThis.fetch &&
-  !(globalThis as any).__originalFetch
-) {
-  (globalThis as any).__originalFetch = globalThis.fetch;
-}
-if (
-  typeof window !== "undefined" &&
-  window.fetch &&
-  !(globalThis as any).__originalFetch
-) {
-  (globalThis as any).__originalFetch = window.fetch;
-}
-
-// Log fetch environment info for debugging
-if (process.env.NODE_ENV === "development") {
-  logFetchDebugInfo();
-}
-
-// Note: Using completely custom fetch implementation below to avoid RTK Query response body conflicts
-
-// Completely custom base query to avoid all RTK Query response body conflicts
-const baseQueryWithReauth: BaseQueryFn<
-  string | FetchArgs,
-  unknown,
-  FetchBaseQueryError
-> = async (args, api, extraOptions) => {
-  // Build URL and options
-  const url = typeof args === "string" ? args : args.url;
-
-  let body: string | FormData | undefined = undefined;
-  let contentType = "application/json";
-
-  // Handle different body types with comprehensive logic
-  if (
-    typeof args !== "string" &&
-    args.body !== undefined &&
-    args.body !== null
-  ) {
-    // Check for FormData first (most specific)
-    if (args.body instanceof FormData) {
-      body = args.body;
-      contentType = ""; // Let browser set multipart/form-data boundary
-    }
-    // Check if it's already a JSON string
-    else if (typeof args.body === "string") {
-      // Check if it looks like JSON or if it's already serialized
-      if (
-        args.body.startsWith("{") ||
-        args.body.startsWith("[") ||
-        args.body === "null"
-      ) {
-        body = args.body; // Already JSON
-      } else {
-        // Non-JSON string, wrap it
-        body = JSON.stringify(args.body);
-      }
-    }
-    // Handle all object types (including arrays, dates, etc.)
-    else if (typeof args.body === "object") {
-      // Safety check for circular references and ensure it's serializable
-      try {
-        // Deep clone to avoid any reference issues and ensure clean serialization
-        const cleanBody = JSON.parse(JSON.stringify(args.body));
-        body = JSON.stringify(cleanBody);
-      } catch (error) {
-        // Fallback for objects that can't be serialized
-        console.warn("Failed to serialize request body:", error);
-        body = JSON.stringify({ error: "Failed to serialize request data" });
-      }
-    }
-    // Handle primitives (numbers, booleans)
-    else {
-      body = JSON.stringify(args.body);
-    }
-  }
-
-  // Build request options carefully with timeout
-  const baseOptions: RequestInit = {
-    method: typeof args === "string" ? "GET" : args.method || "GET",
-    headers: typeof args === "string" ? {} : args.headers || {},
-    signal: AbortSignal.timeout(15000), // 15 second timeout
-  };
-
-  // Only add body for methods that support it
-  const methodsWithBody = ["POST", "PUT", "PATCH", "DELETE"];
-  if (
-    body !== undefined &&
-    methodsWithBody.includes(baseOptions.method!.toUpperCase())
-  ) {
-    baseOptions.body = body;
-  }
-
-  const options: RequestInit = baseOptions;
-
-  // Set headers: always set content-type for JSON; add authorization if token exists
-  try {
-    const state = api.getState() as any;
-    const token = state?.auth?.token || localStorage.getItem("token");
-
-    const headers: Record<string, string> = {
-      ...(options.headers as Record<string, string>),
-    };
-
-    // Only add content-type for JSON requests (not FormData)
-    if (contentType && !("content-type" in headers)) {
-      headers["content-type"] = contentType;
-    }
-
-    if (token) {
-      headers["authorization"] = `Bearer ${token}`;
-    }
-
-    options.headers = headers;
-  } catch (error) {
-    const token = localStorage.getItem("token");
-
-    const headers: Record<string, string> = {
-      ...(options.headers as Record<string, string>),
-    };
-
-    // Only add content-type for JSON requests (not FormData)
-    if (contentType && !("content-type" in headers)) {
-      headers["content-type"] = contentType;
-    }
-
-    if (token) {
-      headers["authorization"] = `Bearer ${token}`;
-    }
-
-    options.headers = headers;
-  }
-
->>>>>>> de8d09fb
   try {
     // Use robust fetch that handles third-party overrides
     const robustFetch = createRobustFetch();
