import { baseApi, ApiResponse, optimisticUpdate } from "./baseApi";

// Types for complaint operations
export interface Complaint {
  id: string;
  complaintId: string;
  type: string;
  description: string;
  status:
    | "registered"
    | "assigned"
    | "in_progress"
    | "resolved"
    | "closed"
    | "reopened";
  priority: "low" | "medium" | "high" | "critical";
  submittedBy: string;
  submittedDate: string;
  lastUpdated: string;
  assignedTo?: string;
  resolvedDate?: string;
  slaDeadline: string;
  ward: string;
  area: string;
  location: string;
  address: string;
  mobile: string;
  email?: string;
  attachments: Array<{
    id: string;
    fileName: string;
    originalName: string;
    mimeType: string;
    size: number;
    url: string;
    uploadedAt: string;
  }>;
  remarks?: string;
  feedback?: string;
  rating?: number;
  escalationLevel: number;
  slaStatus: "ontime" | "warning" | "overdue" | "completed";
  timeElapsed: number;
  statusLogs?: Array<{
    id: string;
    fromStatus?: string;
    toStatus: string;
    comment?: string;
    timestamp: string;
    user?: {
      fullName: string;
      role: string;
    };
  }>;
}

export interface CreateComplaintRequest {
  type: string;
  description: string;
  priority?: "low" | "medium" | "high" | "critical";
  ward: string;
  area: string;
  location: string;
  address: string;
  mobile: string;
  email?: string;
  attachments?: File[];
}

export interface UpdateComplaintRequest {
  id: string;
  status?: Complaint["status"];
<<<<<<< HEAD
  wardOfficerId?: string;
=======
  // New field for assigning a ward officer
  wardOfficerId?: string;
  // Legacy field kept for backward compatibility
  assignedToId?: string;
>>>>>>> 3750d233
  maintenanceTeamId?: string;
  remarks?: string;
  priority?: Complaint["priority"];
}

export interface ComplaintFilters {
  status?: string[];
  priority?: string[];
  type?: string[];
  ward?: string[];
  dateFrom?: string;
  dateTo?: string;
  assignedTo?: string;
  submittedBy?: string;
  search?: string;
}

export interface ComplaintListParams extends ComplaintFilters {
  page?: number;
  limit?: number;
  sortBy?: string;
  sortOrder?: "asc" | "desc";
}

// Complaints API slice
export const complaintsApi = baseApi.injectEndpoints({
  endpoints: (builder) => ({
    // Get complaints list with pagination and filtering
    getComplaints: builder.query<ApiResponse<Complaint[]>, ComplaintListParams>(
      {
        query: (params) => {
          const searchParams = new URLSearchParams();
          Object.entries(params).forEach(([key, value]) => {
            if (value !== undefined && value !== null) {
              if (Array.isArray(value)) {
                value.forEach((v) => searchParams.append(key, v));
              } else {
                searchParams.append(key, value.toString());
              }
            }
          });
          return `/complaints?${searchParams.toString()}`;
        },
        // Let RTK Query handle response naturally
        providesTags: (result) =>
          result?.data && Array.isArray(result.data)
            ? [
                ...result.data.map(({ id }) => ({
                  type: "Complaint" as const,
                  id,
                })),
                { type: "Complaint", id: "LIST" },
              ]
            : [{ type: "Complaint", id: "LIST" }],
      },
    ),

    // Get single complaint
    getComplaint: builder.query<ApiResponse<Complaint>, string>({
      query: (id) => `/complaints/${id}`,
      // Let RTK Query handle response naturally
      providesTags: (result, error, id) => [{ type: "Complaint", id }],
    }),

    // Create new complaint
    createComplaint: builder.mutation<
      ApiResponse<Complaint>,
      CreateComplaintRequest
    >({
      query: (data) => ({
        url: "/complaints",
        method: "POST",
        body: data,
      }),
      // Let RTK Query handle response naturally
      invalidatesTags: [{ type: "Complaint", id: "LIST" }],
      // Optimistic update for immediate feedback
      onQueryStarted: async (newComplaint, { dispatch, queryFulfilled }) => {
        try {
          const { data } = await queryFulfilled;
          // Update complaints list if it's cached
          dispatch(
            complaintsApi.util.updateQueryData("getComplaints", {}, (draft) => {
              if (draft.data) {
                draft.data.unshift(data.data);
              }
            }),
          );
        } catch {
          // Error handled by base query
        }
      },
    }),

    // Update complaint
    updateComplaint: builder.mutation<
      ApiResponse<Complaint>,
      UpdateComplaintRequest
    >({
      query: ({ id, ...data }) => ({
        url: `/complaints/${id}`,
        method: "PUT",
        body: data,
      }),
      // Let RTK Query handle response naturally
      invalidatesTags: (result, error, { id }) => [
        { type: "Complaint", id },
        { type: "Complaint", id: "LIST" },
      ],
      // Optimistic update
      onQueryStarted: async (
        { id, ...patch },
        { dispatch, queryFulfilled },
      ) => {
        // Update single complaint query
        const patchResult1 = dispatch(
          complaintsApi.util.updateQueryData("getComplaint", id, (draft) => {
            if (draft.data) {
              Object.assign(draft.data, patch);
            }
          }),
        );

        // Update complaints list
        const patchResult2 = dispatch(
          complaintsApi.util.updateQueryData("getComplaints", {}, (draft) => {
            if (draft.data) {
              draft.data = optimisticUpdate(draft.data, { id, ...patch });
            }
          }),
        );

        try {
          await queryFulfilled;
        } catch {
          patchResult1.undo();
          patchResult2.undo();
        }
      },
    }),

    // Assign complaint
    assignComplaint: builder.mutation<
      ApiResponse<Complaint>,
      { id: string; assignedTo: string; remarks?: string }
    >({
      query: ({ id, assignedTo, remarks }) => ({
        url: `/complaints/${id}/assign`,
        method: "PUT",
        body: { assignedTo, remarks },
      }),
      // Let RTK Query handle response naturally
      invalidatesTags: (result, error, { id }) => [
        { type: "Complaint", id },
        { type: "Complaint", id: "LIST" },
      ],
    }),

    // Update complaint status
    updateComplaintStatus: builder.mutation<
      ApiResponse<Complaint>,
      { id: string; status: Complaint["status"]; remarks?: string }
    >({
      query: ({ id, status, remarks }) => ({
        url: `/complaints/${id}/status`,
        method: "PUT",
        body: { status, remarks },
      }),
      // Let RTK Query handle response naturally
      invalidatesTags: (result, error, { id }) => [
        { type: "Complaint", id },
        { type: "Complaint", id: "LIST" },
      ],
    }),

    // Add complaint feedback
    addComplaintFeedback: builder.mutation<
      ApiResponse<Complaint>,
      { id: string; feedback: string; rating: number }
    >({
      query: ({ id, feedback, rating }) => ({
        url: `/complaints/${id}/feedback`,
        method: "POST",
        body: { citizenFeedback: feedback, rating },
      }),
      // Let RTK Query handle response naturally
      invalidatesTags: (result, error, { id }) => [
        { type: "Complaint", id },
        { type: "Complaint", id: "LIST" },
      ],
    }),

    // Upload complaint attachments
    uploadComplaintAttachment: builder.mutation<
      ApiResponse<{
        fileName: string;
        url: string;
        id: string;
        originalName: string;
        size: number;
      }>,
      { complaintId: string; file: File }
    >({
      query: ({ complaintId, file }) => {
        const formData = new FormData();
        formData.append("complaintAttachment", file);
        return {
          url: `/uploads/complaint/${complaintId}/attachment`,
          method: "POST",
          body: formData,
          formData: true,
        };
      },
      // Let RTK Query handle response naturally
      invalidatesTags: (result, error, { complaintId }) => [
        { type: "Complaint", id: complaintId },
      ],
    }),

    // Get complaint statistics
    getComplaintStatistics: builder.query<
      ApiResponse<{
        total: number;
        byStatus: Record<string, number>;
        byPriority: Record<string, number>;
        byType: Record<string, number>;
        slaCompliance: number;
        avgResolutionTime: number;
      }>,
      { dateFrom?: string; dateTo?: string; ward?: string }
    >({
      query: (params) => {
        const searchParams = new URLSearchParams();
        Object.entries(params).forEach(([key, value]) => {
          if (value) searchParams.append(key, value);
        });
        return `/complaints/stats?${searchParams.toString()}`;
      },
      // Let RTK Query handle response naturally
      providesTags: ["Analytics"],
    }),

    // Get ward-specific dashboard statistics (Ward Officer only)
    getWardDashboardStatistics: builder.query<
      ApiResponse<{
        stats: {
          summary: {
            totalComplaints: number;
            pendingWork: number;
            activeWork: number;
            completedWork: number;
            needsTeamAssignment: number;
            overdueComplaints: number;
            urgentComplaints: number;
          };
          statusBreakdown: {
            registered: number;
            assigned: number;
            in_progress: number;
            resolved: number;
            closed: number;
            reopened: number;
          };
          priorityBreakdown: {
            low: number;
            medium: number;
            high: number;
            critical: number;
          };
          slaBreakdown: {
            on_time: number;
            warning: number;
            overdue: number;
            completed: number;
          };
          assignmentBreakdown: {
            needsAssignmentToTeam: number;
            unassigned: number;
            assigned: number;
          };
        };
        wardId: string;
      }>,
      void
    >({
      query: () => "/complaints/ward-dashboard-stats",
      providesTags: ["Analytics"],
    }),

    // Get ward users for assignment (role-based access)
    getWardUsers: builder.query<
      ApiResponse<{
        users: Array<{
          id: string;
          fullName: string;
          email: string;
          role: string;
          wardId?: string;
          department?: string;
          isActive: boolean;
          ward?: {
            id: string;
            name: string;
          };
        }>;
        pagination: {
          page: number;
          limit: number;
          total: number;
          pages: number;
        };
      }>,
      {
        page?: number;
        limit?: number;
        role?: string;
        status?: string;
      }
    >({
      query: (params = {}) => {
        const searchParams = new URLSearchParams();
        Object.entries(params).forEach(([key, value]) => {
          if (value !== undefined && value !== "") {
            searchParams.append(key, value.toString());
          }
        });
        return `/complaints/ward-users?${searchParams.toString()}`;
      },
      providesTags: ["User"],
    }),

    // Get complaint materials
    getComplaintMaterials: builder.query<
      ApiResponse<{
        materials: Array<{
          id: string;
          materialName: string;
          quantity: number;
          unit: string;
          usedAt: string;
          notes?: string;
          addedBy: {
            id: string;
            fullName: string;
            role: string;
          };
          createdAt: string;
        }>;
      }>,
      string
    >({
      query: (complaintId) => `/complaints/${complaintId}/materials`,
      providesTags: (result, error, complaintId) => [
        { type: "Material", id: "LIST" },
        { type: "Material", id: complaintId },
      ],
    }),

    // Add material to complaint
    addComplaintMaterial: builder.mutation<
      ApiResponse<{
        material: {
          id: string;
          materialName: string;
          quantity: number;
          unit: string;
          usedAt: string;
          notes?: string;
          addedBy: {
            id: string;
            fullName: string;
            role: string;
          };
          createdAt: string;
        };
      }>,
      {
        complaintId: string;
        materialName: string;
        quantity: number;
        unit: string;
        notes?: string;
        usedAt?: string;
      }
    >({
      query: ({ complaintId, ...body }) => ({
        url: `/complaints/${complaintId}/materials`,
        method: "POST",
        body,
      }),
      invalidatesTags: (result, error, { complaintId }) => [
        { type: "Material", id: "LIST" },
        { type: "Material", id: complaintId },
      ],
    }),

    // Get complaint photos
    getComplaintPhotos: builder.query<
      ApiResponse<{
        photos: Array<{
          id: string;
          photoUrl: string;
          fileName: string;
          originalName: string;
          mimeType: string;
          size: number;
          uploadedAt: string;
          description?: string;
          uploadedByTeam: {
            id: string;
            fullName: string;
            role: string;
          };
        }>;
      }>,
      string
    >({
      query: (complaintId) => `/complaints/${complaintId}/photos`,
      providesTags: (result, error, complaintId) => [
        { type: "Photo", id: "LIST" },
        { type: "Photo", id: complaintId },
      ],
    }),

    // Upload complaint photos
    uploadComplaintPhotos: builder.mutation<
      ApiResponse<{
        photos: Array<{
          id: string;
          photoUrl: string;
          fileName: string;
          originalName: string;
          mimeType: string;
          size: number;
          uploadedAt: string;
          description?: string;
          uploadedByTeam: {
            id: string;
            fullName: string;
            role: string;
          };
        }>;
      }>,
      {
        complaintId: string;
        photos: File[];
        description?: string;
      }
    >({
      query: ({ complaintId, photos, description }) => {
        const formData = new FormData();
        photos.forEach((photo) => {
          formData.append("photos", photo);
        });
        if (description) {
          formData.append("description", description);
        }
        return {
          url: `/complaints/${complaintId}/photos`,
          method: "POST",
          body: formData,
        };
      },
      invalidatesTags: (result, error, { complaintId }) => [
        { type: "Photo", id: "LIST" },
        { type: "Photo", id: complaintId },
      ],
    }),
  }),
});

// Export hooks
export const {
  useGetComplaintsQuery,
  useGetComplaintQuery,
  useLazyGetComplaintQuery,
  useCreateComplaintMutation,
  useUpdateComplaintMutation,
  useAssignComplaintMutation,
  useUpdateComplaintStatusMutation,
  useAddComplaintFeedbackMutation,
  useUploadComplaintAttachmentMutation,
  useGetComplaintStatisticsQuery,
  useGetWardDashboardStatisticsQuery,
  useGetWardUsersQuery,
  useGetComplaintMaterialsQuery,
  useAddComplaintMaterialMutation,
  useGetComplaintPhotosQuery,
  useUploadComplaintPhotosMutation,
} = complaintsApi;<|MERGE_RESOLUTION|>--- conflicted
+++ resolved
@@ -70,14 +70,10 @@
 export interface UpdateComplaintRequest {
   id: string;
   status?: Complaint["status"];
-<<<<<<< HEAD
-  wardOfficerId?: string;
-=======
   // New field for assigning a ward officer
   wardOfficerId?: string;
   // Legacy field kept for backward compatibility
   assignedToId?: string;
->>>>>>> 3750d233
   maintenanceTeamId?: string;
   remarks?: string;
   priority?: Complaint["priority"];
