// import React, { useState, useEffect, useRef, useCallback } from "react";
// import {
//   Dialog,
//   DialogContent,
//   DialogHeader,
//   DialogTitle,
//   DialogFooter,
// } from "./ui/dialog";
// import { Button } from "./ui/button";
// import { Input } from "./ui/input";
// import { Label } from "./ui/label";
// import { MapPin, Navigation, Search, AlertCircle } from "lucide-react";
// import { useDetectLocationAreaMutation } from "../store/api/wardApi";
// import { useSystemConfig } from "../contexts/SystemConfigContext";
// import { toast } from "../hooks/use-toast";

// interface LocationData {
//   latitude: number;
//   longitude: number;
//   address?: string;
//   area?: string;
//   landmark?: string;
// }

// interface SimpleLocationMapDialogProps {
//   isOpen: boolean;
//   onClose: () => void;
//   onLocationSelect: (location: LocationData) => void;
//   initialLocation?: LocationData;
// }

// const SimpleLocationMapDialog: React.FC<SimpleLocationMapDialogProps> = ({
//   isOpen,
//   onClose,
//   onLocationSelect,
//   initialLocation,
// }) => {
//   const { getConfig, isLoading: configLoading } = useSystemConfig();

//   // Kochi coordinates and boundaries
//   const KOCHI_DEFAULT_LAT = 9.9312;
//   const KOCHI_DEFAULT_LNG = 76.2673;
//   const KOCHI_BBOX = {
//     north: 10.05,
//     south: 9.85,
//     east: 76.39,
//     west: 76.20
//   };

//   const defaultLat = parseFloat(getConfig("MAP_DEFAULT_LAT", KOCHI_DEFAULT_LAT.toString())) || KOCHI_DEFAULT_LAT;
//   const defaultLng = parseFloat(getConfig("MAP_DEFAULT_LNG", KOCHI_DEFAULT_LNG.toString())) || KOCHI_DEFAULT_LNG;
//   const mapPlace = getConfig("MAP_SEARCH_PLACE", "Kochi, Kerala, India");
//   const countryCodes = getConfig("MAP_COUNTRY_CODES", "in").trim();
//   const bboxNorth = parseFloat(getConfig("MAP_BBOX_NORTH", KOCHI_BBOX.north.toString())) || KOCHI_BBOX.north;
//   const bboxSouth = parseFloat(getConfig("MAP_BBOX_SOUTH", KOCHI_BBOX.south.toString())) || KOCHI_BBOX.south;
//   const bboxEast = parseFloat(getConfig("MAP_BBOX_EAST", KOCHI_BBOX.east.toString())) || KOCHI_BBOX.east;
//   const bboxWest = parseFloat(getConfig("MAP_BBOX_WEST", KOCHI_BBOX.west.toString())) || KOCHI_BBOX.west;
//   const hasBbox = true; // Always use Kochi boundaries
//   const defaultPosition = { lat: defaultLat, lng: defaultLng };
//   const [position, setPosition] = useState(
//     initialLocation
//       ? { lat: initialLocation.latitude, lng: initialLocation.longitude }
//       : defaultPosition,
//   );
//   const [mapInitialized, setMapInitialized] = useState(false);
//   const [mapReloadKey, setMapReloadKey] = useState(0);
//   const [address, setAddress] = useState(initialLocation?.address || "");
//   const [area, setArea] = useState(initialLocation?.area || "");
//   const [landmark, setLandmark] = useState(initialLocation?.landmark || "");
//   const [isLoadingLocation, setIsLoadingLocation] = useState(false);
//   const [searchQuery, setSearchQuery] = useState("");
//   const [mapError, setMapError] = useState<string | null>(null);
//   const [detectedWard, setDetectedWard] = useState<string>("");
//   const [detectedSubZone, setDetectedSubZone] = useState<string>("");
//   const [isDetectingArea, setIsDetectingArea] = useState(false);
//   // Track latest detection request to avoid race conditions
//   const detectionSeqRef = useRef(0);
//   const [areaSource, setAreaSource] = useState<"api" | "geocode" | null>(null);
//   const mapRef = useRef<HTMLDivElement>(null);
//   const leafletMapRef = useRef<any>(null);
//   const leafletLibRef = useRef<any>(null);
//   const markerRef = useRef<any>(null);

//   // API hook for area detection
//   const [detectAreaMutation] = useDetectLocationAreaMutation();

//   // Boundary validation function
//   const isWithinKochiBoundary = useCallback((lat: number, lng: number): boolean => {
//     return lat >= bboxSouth && lat <= bboxNorth && lng >= bboxWest && lng <= bboxEast;
//   }, [bboxSouth, bboxNorth, bboxWest, bboxEast]);

//   // Show boundary error message
//   const showBoundaryError = useCallback((action: string) => {
//     const message = `${action} is outside Kochi service area. Please select a location within Kochi.`;
//     setMapError(message);
//     toast({
//       title: "Location Outside Service Area",
//       description: message,
//       variant: "destructive",
//     });
//   }, []);

//   // Validate and set position with boundary check
//   const setPositionWithValidation = useCallback((newPos: { lat: number; lng: number }, action: string = "Selected location") => {
//     if (!isWithinKochiBoundary(newPos.lat, newPos.lng)) {
//       showBoundaryError(action);
//       return false;
//     }
//     setPosition(newPos);
//     // Clear previous detected data to avoid stale display
//     setDetectedWard("");
//     setDetectedSubZone("");
//     setArea("");
//     setAreaSource(null);
//     // Increment sequence so only latest responses update state
//     detectionSeqRef.current += 1;
//     setMapError(null);
//     return true;
//   }, [isWithinKochiBoundary, showBoundaryError]);

//   // Initialize map when dialog opens - depend on isOpen and mapReloadKey to allow manual retry
//   useEffect(() => {
//     if (!isOpen || !mapRef.current) return;

//     let cancelled = false;
//     let initializationTimeout: NodeJS.Timeout;

//     const initializeMap = async () => {
//       try {
//         console.log('🗺️ [DEBUG] Starting map initialization...');

//         // Clear any existing map first
//         if (leafletMapRef.current) {
//           console.log('🗺️ [DEBUG] Cleaning up existing map...');
//           leafletMapRef.current.off();
//           leafletMapRef.current.remove();
//           leafletMapRef.current = null;
//           markerRef.current = null;
//         }

//         // Ensure map container is ready
//         if (!mapRef.current) {
//           console.error('🗺️ [ERROR] Map container not found');
//           setMapError("Map container not ready. Please try again.");
//           return;
//         }

//         // Dynamically import leaflet with better error handling
//         console.log('🗺️ [DEBUG] Loading Leaflet library...');
//         const L = await import("leaflet");
//         if (cancelled) {
//           console.log('🗺️ [DEBUG] Map initialization cancelled');
//           return;
//         }
//         leafletLibRef.current = L;
//         console.log('���️ [DEBUG] Leaflet library loaded successfully');

//         // Set up the default icon with fallback
//         const DefaultIcon = L.icon({
//           iconRetinaUrl:
//             "https://cdnjs.cloudflare.com/ajax/libs/leaflet/1.9.4/images/marker-icon-2x.png",
//           iconUrl:
//             "https://cdnjs.cloudflare.com/ajax/libs/leaflet/1.9.4/images/marker-icon.png",
//           shadowUrl:
//             "https://cdnjs.cloudflare.com/ajax/libs/leaflet/1.9.4/images/marker-shadow.png",
//           iconSize: [25, 41],
//           iconAnchor: [12, 41],
//           popupAnchor: [1, -34],
//           shadowSize: [41, 41],
//         });

//         // Determine initial center within Kochi boundaries
//         let initCenter = { lat: position.lat, lng: position.lng };
//         if (!isWithinKochiBoundary(initCenter.lat, initCenter.lng)) {
//           console.warn('🗺️ [WARN] Initial position outside Kochi. Falling back to default center.');
//           initCenter = { ...defaultPosition };
//           setPosition(initCenter);
//           showBoundaryError('Selected location');
//         }

//         // Create map with better error handling
//         console.log('🗺️ [DEBUG] Creating map instance...');
//         leafletMapRef.current = new L.Map(mapRef.current, {
//           center: [initCenter.lat, initCenter.lng],
//           zoom: 13,
//           scrollWheelZoom: true,
//           zoomControl: true,
//           attributionControl: true,
//         });

//         // Add tile layer with error handling
//         console.log('🗺️ [DEBUG] Adding tile layer...');
//         const tileLayer = L.tileLayer("https://{s}.tile.openstreetmap.org/{z}/{x}/{y}.png", {
//           attribution:
//             '&copy; <a href="https://www.openstreetmap.org/copyright">OpenStreetMap</a> contributors',
//           maxZoom: 19,
//           subdomains: ['a', 'b', 'c'],
//         });

//         tileLayer.on('tileerror', (e: any) => {
//           console.warn('🗺️ [WARN] Tile loading error:', e);
//         });

//         tileLayer.addTo(leafletMapRef.current);

//         // Add marker
//         console.log('🗺️ [DEBUG] Adding marker...');
//         markerRef.current = L.marker([initCenter.lat, initCenter.lng], {
//           icon: DefaultIcon,
//           draggable: true,
//         }).addTo(leafletMapRef.current);

//         // Handle marker drag with boundary validation
//         markerRef.current.on('dragend', (e: any) => {
//           const { lat, lng } = e.target.getLatLng();
//           console.log('🗺️ [DEBUG] Marker dragged to:', lat, lng);
//           if (setPositionWithValidation({ lat, lng }, "Dragged location")) {
//             detectAdministrativeArea({ lat, lng });
//             reverseGeocode({ lat, lng });
//           } else {
//             // Reset marker to previous valid position
//             markerRef.current?.setLatLng([position.lat, position.lng]);
//           }
//         });

//         // Handle map clicks with boundary validation
//         leafletMapRef.current.on("click", (e: any) => {
//           const { lat, lng } = e.latlng;
//           console.log('🗺️ [DEBUG] Map clicked at:', lat, lng);
//           if (setPositionWithValidation({ lat, lng }, "Clicked location")) {
//             markerRef.current?.setLatLng([lat, lng]);
//             // Run both area detection and reverse geocoding
//             detectAdministrativeArea({ lat, lng });
//             reverseGeocode({ lat, lng });
//           }
//         });

//         // Add Kochi boundary visualization
//         const boundaryCoords = [
//           [bboxSouth, bboxWest], // SW
//           [bboxNorth, bboxWest], // NW
//           [bboxNorth, bboxEast], // NE
//           [bboxSouth, bboxEast], // SE
//           [bboxSouth, bboxWest]  // Close the polygon
//         ];

//         const boundaryPolygon = L.polygon(boundaryCoords, {
//           color: '#3b82f6',
//           weight: 2,
//           opacity: 0.8,
//           fillColor: '#3b82f6',
//           fillOpacity: 0.1,
//           dashArray: '5, 10'
//         }).addTo(leafletMapRef.current);

//         boundaryPolygon.bindPopup('Kochi Service Area Boundary');

//         // Handle map ready event
//         leafletMapRef.current.whenReady(() => {
//           console.log('🗺️ [DEBUG] Map is ready');
//           setMapError(null);
//           setMapInitialized(true);

//           // Ensure proper sizing
//           setTimeout(() => {
//             try {
//               leafletMapRef.current?.invalidateSize();
//               console.log('🗺️ [DEBUG] Map size invalidated');
//             } catch (error) {
//               console.warn('🗺️ [WARN] Error invalidating map size:', error);
//             }
//           }, 100);
//         });

//         console.log('🗺️ [DEBUG] Map initialization completed successfully');
//       } catch (error) {
//         if (!cancelled) {
//           console.error('🗺️ [ERROR] Error initializing map:', error);
//           setMapError(`Failed to load map: ${error instanceof Error ? error.message : 'Unknown error'}. Please refresh and try again.`);
//         }
//       }
//     };

//     // Add a small delay to ensure DOM is ready
//     initializationTimeout = setTimeout(() => {
//       if (!cancelled) {
//         initializeMap();
//       }
//     }, 150);

//     return () => {
//       cancelled = true;
//       if (initializationTimeout) {
//         clearTimeout(initializationTimeout);
//       }

//       // Cleanup map
//       if (leafletMapRef.current) {
//         console.log('🗺️ [DEBUG] Cleaning up map on unmount');
//         leafletMapRef.current.off();
//         leafletMapRef.current.remove();
//         leafletMapRef.current = null;
//       }
//       markerRef.current = null;
//       setMapInitialized(false);
//     };
//   }, [isOpen, mapReloadKey]);

//   // Detect administrative area based on coordinates - memoized to prevent infinite loops
//   const detectAdministrativeArea = useCallback(async (coords: {
//     lat: number;
//     lng: number;
//   }) => {
//     try {
//       console.log('🏛️ [DEBUG] Detecting administrative area for:', coords);
//       setIsDetectingArea(true);
//       const seq = detectionSeqRef.current;

//       // Validate coordinates
//       if (isNaN(coords.lat) || isNaN(coords.lng)) {
//         console.error('🏛️ [ERROR] Invalid coordinates for area detection');
//         return;
//       }

//       // Try API-based detection first
//       try {
//         const result = await detectAreaMutation({
//           latitude: coords.lat,
//           longitude: coords.lng,
//         }).unwrap();

//         console.log('🏛️ [DEBUG] Area detection API result:', result);

//         if (result.success && result.data) {
//           const { exact, nearest } = result.data;

//           // Use exact match if available, otherwise use nearest
//           const ward = exact?.ward || nearest?.ward;
//           const subZone = exact?.subZone || nearest?.subZone;

//           if (ward) {
//             console.log('🏛️ [DEBUG] Ward detected:', ward.name);
//             // Only update if this is the latest detection
//             if (seq === detectionSeqRef.current) {
//               setDetectedWard(ward.name);
//               setArea(ward.name);
//               setAreaSource('api');
//             }
//           }

//           if (subZone) {
//             console.log('🏛️ [DEBUG] Sub-zone detected:', subZone.name);
//             if (seq === detectionSeqRef.current) {
//               setDetectedSubZone(subZone.name);
//               // Prefer sub-zone as area if available
//               setArea(subZone.name);
//               setAreaSource('api');
//             }
//           }

//           if (!ward && !subZone) {
//             console.log('🏛️ [DEBUG] No administrative area found in API response');
//           }
//         } else {
//           console.log('🏛️ [DEBUG] API returned unsuccessful result or no data');
//         }
//       } catch (apiError) {
//         console.log('🏛️ [WARN] API area detection failed, this is normal:', apiError);
//       }
//     } catch (error) {
//       console.error('🏛️ [ERROR] Error in area detection:', error);
//     } finally {
//       setIsDetectingArea(false);
//     }
//   }, [detectAreaMutation]); // Memoize with detectAreaMutation dependency

//   // Reverse geocoding to get address from coordinates - memoized to prevent infinite loops
//   const lastGeocodeAtRef = useRef<number>(0);

//   const reverseGeocode = useCallback(async (coords: { lat: number; lng: number }) => {
//     try {
//       const now = Date.now();
//       if (now - lastGeocodeAtRef.current < 1500) {
//         return; // debounce to respect external rate limits
//       }
//       lastGeocodeAtRef.current = now;

//       console.log('🌍 [DEBUG] Reverse geocoding for:', coords);
//       const seq = detectionSeqRef.current;

//       // Validate coordinates
//       if (isNaN(coords.lat) || isNaN(coords.lng)) {
//         console.error('🌍 [ERROR] Invalid coordinates for reverse geocoding');
//         return;
//       }

//       const controller = new AbortController();
//       const timeoutId = setTimeout(() => controller.abort(), 12000); // 12s timeout

//       const geocodeUrl = `/api/geo/reverse?lat=${coords.lat}&lon=${coords.lng}&zoom=18`;
//       console.log('🌍 [DEBUG] Geocoding URL:', geocodeUrl);

//       const response = await fetch(geocodeUrl, { signal: controller.signal });

//       clearTimeout(timeoutId);

//       if (response.status === 429) {
//         const payload = await response.json().catch(() => null);
//         const retryAfter = payload?.data?.retryAfter || response.headers.get('retry-after') || 'a few';
//         setMapError(`Geocoding is busy. Please try again in ${retryAfter} seconds.`);
//         console.warn('🌍 [WARN] Rate limited by geocoding service');
//         return;
//       }

//       if (!response.ok) {
//         const text = await response.text().catch(() => '');
//         console.warn('🌍 [WARN] Geocoding failed:', response.status, text);
//         return;
//       }

//       const data = await response.json();
//       console.log('🌍 [DEBUG] Geocoding result:', data);

//       if (data && data.display_name) {
//         setAddress(data.display_name);
//         console.log('🌍 [DEBUG] Address set:', data.display_name);

//         if (seq === detectionSeqRef.current && areaSource !== 'api') {
//           const addressComponents = data.address;
//           if (addressComponents) {
//             const detectedArea =
//               addressComponents.neighbourhood ||
//               addressComponents.suburb ||
//               addressComponents.city_district ||
//               addressComponents.state_district ||
//               addressComponents.city ||
//               "";
//             if (detectedArea) {
//               setArea(detectedArea);
//               setAreaSource('geocode');
//               console.log('🌍 [DEBUG] Area set from geocoding:', detectedArea);
//             }
//           }
//         }
//       } else {
//         console.log('🌍 [WARN] No address found in geocoding response');
//       }
//     } catch (error: any) {
//       if (error?.name === 'AbortError') {
//         console.warn('🌍 [WARN] Reverse geocoding timed out');
//         return;
//       }
//       console.error('🌍 [ERROR] Error in reverse geocoding:', error);
//     }
//   }, [areaSource]);

//   // On open, populate address/area for initial position (from system-config default or provided initialLocation)
//   useEffect(() => {
//     if (!isOpen) return;
//     const coords = { lat: position.lat, lng: position.lng };
//     // prepare fresh detection for opening state
//     setDetectedWard("");
//     setDetectedSubZone("");
//     setArea("");
//     setAreaSource(null);
//     detectionSeqRef.current += 1;
//     detectAdministrativeArea(coords);
//     reverseGeocode(coords);
//   }, [isOpen, position.lat, position.lng, detectAdministrativeArea, reverseGeocode]); // Include memoized functions in dependencies

//   const getGeoErrorMessage = (err: GeolocationPositionError | any) => {
//     const insecure = typeof window !== "undefined" && !window.isSecureContext;
//     if (insecure) return "Location requires HTTPS. Please use a secure connection.";
//     if (!err || typeof err !== "object") return "Unable to fetch your location.";
//     switch (err.code) {
//       case 1:
//         return "Location permission denied. Enable location access in your browser settings.";
//       case 2:
//         return "Location unavailable. Please check GPS or network and try again.";
//       case 3:
//         return "Location request timed out. Try again or move to an open area.";
//       default:
//         return err.message || "Unable to fetch your location.";
//     }
//   };

//   // Get current location with improved error handling
//   const getCurrentLocation = useCallback(async () => {
//     console.log('📍 [DEBUG] Getting current location...');
//     setIsLoadingLocation(true);
//     setMapError(null);

//     try {
//       if (!("geolocation" in navigator)) {
//         const errorMsg = "Geolocation is not supported by this browser.";
//         console.error('📍 [ERROR]', errorMsg);
//         setMapError(errorMsg);
//         setIsLoadingLocation(false);
//         return;
//       }

//       // Check if we're in a secure context
//       if (typeof window !== 'undefined' && !window.isSecureContext) {
//         const errorMsg = "Geolocation requires HTTPS. Please use a secure connection.";
//         console.error('📍 [ERROR]', errorMsg);
//         setMapError(errorMsg);
//         setIsLoadingLocation(false);
//         return;
//       }

//       try {
//         // Check permission state to avoid triggering prompt when denied
//         if ('permissions' in navigator) {
//           const perm = await navigator.permissions.query({ name: "geolocation" as PermissionName });
//           if (perm.state === "denied") {
//             const errorMsg = "Location permission denied. Please enable location access in your browser settings.";
//             console.error('📍 [ERROR]', errorMsg);
//             setMapError(errorMsg);
//             setIsLoadingLocation(false);
//             return;
//           }
//           console.log('📍 [DEBUG] Permission state:', perm.state);
//         }
//       } catch (permError) {
//         console.warn('📍 [WARN] Could not check permission state:', permError);
//       }

//       const timeoutId = setTimeout(() => {
//         setIsLoadingLocation(false);
//         setMapError("Location request timed out. Please try again or check your GPS settings.");
//       }, 15000);

//       navigator.geolocation.getCurrentPosition(
//         (pos) => {
//           clearTimeout(timeoutId);
//           const newPos = { lat: pos.coords.latitude, lng: pos.coords.longitude };
//           console.log('📍 [DEBUG] Location obtained:', newPos);

//           // Validate location is within Kochi boundaries
//           if (!isWithinKochiBoundary(newPos.lat, newPos.lng)) {
//             showBoundaryError("Current location");
//             setIsLoadingLocation(false);
//             return;
//           }

//           setPosition(newPos);

//           // Update map view first
//           if (leafletMapRef.current) {
//             leafletMapRef.current.setView([newPos.lat, newPos.lng], 16);
//             markerRef.current?.setLatLng([newPos.lat, newPos.lng]);
//             console.log('📍 [DEBUG] Map updated with new location');
//           }

//           // Then run detection functions
//           detectAdministrativeArea(newPos);
//           reverseGeocode(newPos);

//           setIsLoadingLocation(false);
//           setMapError(null);
//         },
//         (error) => {
//           clearTimeout(timeoutId);
//           console.error('📍 [ERROR] Geolocation error:', { 
//             code: error?.code, 
//             message: error?.message,
//             timestamp: new Date().toISOString()
//           });
//           setIsLoadingLocation(false);
//           setMapError(getGeoErrorMessage(error));
//         },
//         { 
//           enableHighAccuracy: true, 
//           timeout: 12000, 
//           maximumAge: 300000 // 5 minutes
//         },
//       );
//     } catch (e) {
//       console.error('📍 [ERROR] Unexpected geolocation error:', e);
//       setMapError("Unable to fetch your location. Please try again.");
//       setIsLoadingLocation(false);
//     }
//   }, []);


//   // Search for a location with improved error handling
//   const searchLocation = async () => {
//     const query = searchQuery.trim();
//     if (!query) {
//       setMapError("Please enter a search term.");
//       return;
//     }

//     console.log('🔍 [DEBUG] Searching for location:', query);
//     setMapError(null);

//     try {
//       const viewbox = hasBbox
//         ? `&viewbox=${encodeURIComponent(`${bboxWest},${bboxNorth},${bboxEast},${bboxSouth}`)}&bounded=1`
//         : "";
//       const cc = countryCodes ? `&countrycodes=${encodeURIComponent(countryCodes)}` : "";
//       const q = `${query}, ${mapPlace}`;

//       const searchUrl = `/api/geo/search?q=${encodeURIComponent(q)}&limit=5&addressdetails=1${viewbox}${cc}`;
//       console.log('🔍 [DEBUG] Search URL:', searchUrl);

//       const controller = new AbortController();
//       const timeoutId = setTimeout(() => controller.abort(), 10000); // 10 second timeout

//       const response = await fetch(searchUrl, {
//         signal: controller.signal,
//       });

//       clearTimeout(timeoutId);

//       if (response.status === 429) {
//         const payload = await response.json().catch(() => null);
//         const retryAfter = payload?.data?.retryAfter || response.headers.get('retry-after') || 'a few';
//         setMapError(`Search is busy. Please try again in ${retryAfter} seconds.`);
//         console.warn('🔍 [WARN] Rate limited by geocoding search');
//         return;
//       }

//       if (!response.ok) {
//         const text = await response.text().catch(() => '');
//         setMapError('Search failed. Please try again.');
//         console.warn('🔍 [WARN] Search failed:', response.status, text);
//         return;
//       }

//       const data = await response.json();
//       console.log('🔍 [DEBUG] Search results:', data);

//       if (data && data.length > 0) {
//         const result = data[0]; // Use the first (best) result
//         const newPos = {
//           lat: parseFloat(result.lat),
//           lng: parseFloat(result.lon),
//         };

//         if (isNaN(newPos.lat) || isNaN(newPos.lng)) {
//           throw new Error('Invalid coordinates received from search');
//         }

//         console.log('🔍 [DEBUG] Found location:', newPos);

//         // Validate search result is within Kochi boundaries
//         if (!isWithinKochiBoundary(newPos.lat, newPos.lng)) {
//           showBoundaryError("Search result");
//           return;
//         }

//         setPosition(newPos);
//         setAddress(result.display_name);
//         setSearchQuery(''); // Clear search after successful search

//         // Update map view first
//         if (leafletMapRef.current) {
//           leafletMapRef.current.setView([newPos.lat, newPos.lng], 16);
//           markerRef.current?.setLatLng([newPos.lat, newPos.lng]);
//           console.log('🔍 [DEBUG] Map updated with search result');
//         }

//         // Run area detection
//         detectAdministrativeArea(newPos);

//         // Extract area information as fallback
//         const addressComponents = result.address;
//         if (addressComponents && !detectedWard && !detectedSubZone) {
//           const detectedArea =
//             addressComponents.neighbourhood ||
//             addressComponents.suburb ||
//             addressComponents.city_district ||
//             addressComponents.state_district ||
//             addressComponents.city ||
//             "";
//           if (detectedArea) {
//             setArea(detectedArea);
//             console.log('🔍 [DEBUG] Area detected from search:', detectedArea);
//           }
//         }
//       } else {
//         const errorMsg = `No results found for "${query}". Please try a different search term or be more specific.`;
//         console.warn('🔍 [WARN]', errorMsg);
//         setMapError(errorMsg);
//       }
//     } catch (error) {
//       console.error('🔍 [ERROR] Search error:', error);

//       if (error instanceof Error) {
//         if (error.name === 'AbortError') {
//           setMapError("Search timed out. Please try again.");
//         } else {
//           setMapError(`Search failed: ${error.message}. Please try again.`);
//         }
//       } else {
//         setMapError("Error searching for location. Please check your internet connection and try again.");
//       }
//     }
//   };

//   const handleConfirm = () => {
//     console.log('✅ [DEBUG] Confirming location selection:', {
//       position,
//       address: address.trim(),
//       area: area.trim(),
//       landmark: landmark.trim()
//     });

//     // Validate coordinates
//     if (isNaN(position.lat) || isNaN(position.lng)) {
//       setMapError('Invalid coordinates selected. Please try selecting a location again.');
//       return;
//     }

//     // Validate that we have at least coordinates
//     if (!position.lat || !position.lng) {
//       setMapError('Please select a location on the map first.');
//       return;
//     }

//     // Final boundary validation before confirming
//     if (!isWithinKochiBoundary(position.lat, position.lng)) {
//       showBoundaryError("Selected location");
//       return;
//     }

//     try {
//       onLocationSelect({
//         latitude: position.lat,
//         longitude: position.lng,
//         address: address.trim() || `Location at ${position.lat.toFixed(6)}, ${position.lng.toFixed(6)}`,
//         area: area.trim() || 'Unknown Area',
//         landmark: landmark.trim(),
//       });

//       console.log('✅ [DEBUG] Location selection confirmed successfully');
//       toast({
//         title: "Location Confirmed",
//         description: "Location has been successfully selected.",
//       });
//       onClose();
//     } catch (error) {
//       console.error('✅ [ERROR] Error confirming location:', error);
//       setMapError('Error confirming location. Please try again.');
//     }
//   };

//   const handleKeyPress = (e: React.KeyboardEvent) => {
//     if (e.key === "Enter") {
//       e.preventDefault();
//       searchLocation();
//     }
//   };

//   // Add keyboard shortcuts
//   useEffect(() => {
//     if (!isOpen) return;

//     const handleKeyDown = (e: KeyboardEvent) => {
//       // Escape to close
//       if (e.key === 'Escape') {
//         onClose();
//       }
//       // Enter to confirm (when not in input)
//       else if (e.key === 'Enter' && e.target === document.body) {
//         handleConfirm();
//       }
//     };

//     document.addEventListener('keydown', handleKeyDown);
//     return () => document.removeEventListener('keydown', handleKeyDown);
//   }, [isOpen, onClose, handleConfirm]);

//   return (
//     <Dialog open={isOpen} onOpenChange={onClose}>
//       <DialogContent className="max-w-4xl w-[95vw] max-h-[95vh] flex flex-col p-0">
//         <DialogHeader className="px-6 py-4 border-b shrink-0">
//           <DialogTitle className="flex items-center gap-2">
//             <MapPin className="h-5 w-5" />
//             Select Location on Map
//           </DialogTitle>
//         </DialogHeader>

//         <div className="flex-1 overflow-y-auto px-6 py-4">
//           <div className="space-y-4">
//             {/* Search and Current Location */}
//             <div className="flex flex-col sm:flex-row gap-2">
//               <div className="flex-1 flex gap-2">
//                 <Input
//                   placeholder={`Search for a location in ${mapPlace}`}
//                   value={searchQuery}
//                   onChange={(e) => setSearchQuery(e.target.value)}
//                   onKeyPress={handleKeyPress}
//                   className="flex-1"
//                 />
//                 <Button
//                   onClick={searchLocation}
//                   variant="outline"
//                   size="icon"
//                   className="shrink-0"
//                 >
//                   <Search className="h-4 w-4" />
//                 </Button>
//               </div>
//               <div className="flex gap-2">
//                 <Button
//                   onClick={getCurrentLocation}
//                   variant="outline"
//                   disabled={isLoadingLocation}
//                   className="flex items-center gap-2 whitespace-nowrap"
//                 >
//                   <Navigation className="h-4 w-4" />
//                   {isLoadingLocation ? "Getting..." : "Current Location"}
//                 </Button>
//                 <Button
//                   onClick={() => {
//                     if (!leafletMapRef.current) return;
//                     const center = leafletMapRef.current.getCenter();
//                     const lat = center.lat;
//                     const lng = center.lng;
//                     if (setPositionWithValidation({ lat, lng }, "Pin drop location")) {
//                       markerRef.current?.setLatLng([lat, lng]);
//                       detectAdministrativeArea({ lat, lng });
//                       reverseGeocode({ lat, lng });
//                     }
//                   }}
//                   variant="outline"
//                   className="whitespace-nowrap"
//                 >
//                   Drop Pin Here
//                 </Button>
//               </div>
//             </div>

//             {/* Map */}
//             <div className="h-64 sm:h-80 lg:h-96 w-full rounded-lg overflow-hidden border relative bg-gray-100">
//               {mapError ? (
//                 <div className="h-full flex items-center justify-center bg-gray-50 relative z-40">
//                   <div className="text-center p-4 max-w-md">
//                     <AlertCircle className="h-8 w-8 text-red-500 mx-auto mb-2" />
//                     <p className="text-red-600 text-sm mb-3 font-medium">{mapError}</p>
//                     <div className="flex flex-col sm:flex-row gap-2 justify-center">
//                       <Button onClick={getCurrentLocation} variant="outline" size="sm" disabled={isLoadingLocation}>
//                         {isLoadingLocation ? "Getting Location..." : "Try Current Location"}
//                       </Button>
//                       <Button
//                         onClick={() => {
//                           console.log('🗺️ [DEBUG] Clearing error and reinitializing map');
//                           setMapError(null);
//                           setMapInitialized(false);
//                           // Force clean re-initialization
//                           setMapReloadKey((k) => k + 1);
//                         }}
//                         variant="outline"
//                         size="sm"
//                       >
//                         Retry Map
//                       </Button>
//                     </div>
//                   </div>
//                 </div>
//               ) : (
//                 <>
//                   {/* Loading indicator */}
//                   {(!mapInitialized || configLoading) && (
//                     <div className="absolute inset-0 flex items-center justify-center bg-gray-100 z-40">
//                       <div className="text-center">
//                         <div className="animate-spin rounded-full h-8 w-8 border-b-2 border-blue-600 mx-auto mb-2"></div>
//                         <p className="text-sm text-gray-600">
//                           {configLoading ? "Loading configuration..." : "Loading map..."}
//                         </p>
//                       </div>
//                     </div>
//                   )}

//                   <div
//                     ref={mapRef}
//                     className="h-full w-full relative"
//                     style={{ 
//                       minHeight: "256px",
//                       background: '#f0f0f0'
//                     }}
//                   />

//                   {/* Center crosshair indicator - only show when map is ready */}
//                   {mapInitialized && (
//                     <div className="pointer-events-none absolute inset-0 flex items-center justify-center z-20">
//                       <svg width="28" height="28" viewBox="0 0 28 28" className="text-gray-600 opacity-70 drop-shadow-sm">
//                         <circle cx="14" cy="14" r="4" fill="white" fillOpacity="0.8" />
//                         <circle cx="14" cy="14" r="3.5" stroke="currentColor" strokeWidth="1.5" fill="none" />
//                         <line x1="14" y1="0" x2="14" y2="6" stroke="currentColor" strokeWidth="1.5" />
//                         <line x1="14" y1="22" x2="14" y2="28" stroke="currentColor" strokeWidth="1.5" />
//                         <line x1="0" y1="14" x2="6" y2="14" stroke="currentColor" strokeWidth="1.5" />
//                         <line x1="22" y1="14" x2="28" y2="14" stroke="currentColor" strokeWidth="1.5" />
//                       </svg>
//                     </div>
//                   )}

//                   {/* Map status indicator */}
//                   {mapInitialized && (
//                     <div className="absolute top-2 left-2 bg-white/90 backdrop-blur-sm rounded px-2 py-1 text-xs text-gray-600 shadow-sm z-30 pointer-events-none">
//                       📍 Click map or drag marker to select location
//                     </div>
//                   )}

//                   {/* Kochi boundary info */}
//                   {mapInitialized && (
//                     <div className="absolute bottom-2 left-2 bg-blue-50/90 backdrop-blur-sm rounded px-2 py-1 text-xs text-blue-700 shadow-sm z-30 border border-blue-200 pointer-events-none">
//                       🗺️ Service area: Kochi boundaries
//                     </div>
//                   )}
//                 </>
//               )}
//             </div>

//             {/* Status Messages */}
//             <div className="space-y-2">
//               {isLoadingLocation && (
//                 <div className="flex items-center gap-2 text-sm text-blue-600 bg-blue-50 p-2 rounded">
//                   <div className="animate-spin rounded-full h-4 w-4 border-b-2 border-blue-600"></div>
//                   Getting your current location...
//                 </div>
//               )}

//               {isDetectingArea && (
//                 <div className="flex items-center gap-2 text-sm text-orange-600 bg-orange-50 p-2 rounded">
//                   <div className="animate-spin rounded-full h-4 w-4 border-b-2 border-orange-600"></div>
//                   Detecting administrative area...
//                 </div>
//               )}

//               <p className="text-xs text-gray-500">
//                 💡 <strong>Tips:</strong> Click anywhere on the map, drag the marker, search for a location, or use your current location.
//               </p>
//             </div>
//             {/* Location Details */}
//             <div className="grid grid-cols-1 sm:grid-cols-2 gap-4">
//               <div className="space-y-2">
//                 <Label htmlFor="detected-area">Detected Area</Label>
//                 <Input
//                   id="detected-area"
//                   value={area}
//                   onChange={(e) => setArea(e.target.value)}
//                   placeholder="Area/Locality"
//                 />
//               </div>
//               <div className="space-y-2">
//                 <Label htmlFor="landmark">Landmark (Optional)</Label>
//                 <Input
//                   id="landmark"
//                   value={landmark}
//                   onChange={(e) => setLandmark(e.target.value)}
//                   placeholder="Nearby landmark"
//                 />
//               </div>
//               <div className="space-y-2 sm:col-span-2">
//                 <Label htmlFor="detected-address">Detected Address</Label>
//                 <Input
//                   id="detected-address"
//                   value={address}
//                   onChange={(e) => setAddress(e.target.value)}
//                   placeholder="Full address"
//                   className="w-full"
//                 />
//               </div>
//             </div>

//             {/* Area Detection Display */}
//             {(detectedWard || detectedSubZone || isDetectingArea) && (
//               <div className="bg-blue-50 border border-blue-200 rounded-lg p-3">
//                 <div className="flex items-center gap-2 mb-2">
//                   <MapPin className="h-4 w-4 text-blue-600" />
//                   <span className="text-sm font-medium text-blue-800">
//                     {isDetectingArea
//                       ? "Detecting Area..."
//                       : "Detected Administrative Area"}
//                   </span>
//                 </div>
//                 {detectedWard && (
//                   <div className="text-sm text-blue-700">
//                     <strong>Ward:</strong> {detectedWard}
//                   </div>
//                 )}
//                 {detectedSubZone && (
//                   <div className="text-sm text-blue-700">
//                     <strong>Sub-Zone:</strong> {detectedSubZone}
//                   </div>
//                 )}
//               </div>
//             )}

//             {/* Coordinates Display */}
//             <div className="text-sm text-muted-foreground bg-muted/50 p-3 rounded-lg">
//               <strong>Selected coordinates:</strong> {position.lat.toFixed(6)},{" "}
//               {position.lng.toFixed(6)}
//             </div>
//           </div>
//         </div>

//         <DialogFooter className="px-6 py-4 border-t shrink-0 bg-background">
//           <div className="flex flex-col sm:flex-row gap-2 w-full sm:w-auto sm:ml-auto">
//             <Button
//               variant="outline"
//               onClick={onClose}
//               className="w-full sm:w-auto"
//             >
//               Cancel
//             </Button>
//             <Button onClick={handleConfirm} className="w-full sm:w-auto">
//               Confirm Location
//             </Button>
//           </div>
//         </DialogFooter>
//       </DialogContent>
//     </Dialog>
//   );
// };

// export default SimpleLocationMapDialog;
import React, {
  useState,
  useEffect,
  useRef,
  useCallback,
  useMemo,
} from "react";
import {
  Dialog,
  DialogContent,
  DialogHeader,
  DialogTitle,
  DialogFooter,
} from "./ui/dialog";
import { Button } from "./ui/button";
import { Input } from "./ui/input";
import { Label } from "./ui/label";
import { MapPin, Navigation, Search, AlertCircle } from "lucide-react";
import { useDetectLocationAreaMutation } from "../store/api/wardApi";
import { useSystemConfig } from "../contexts/SystemConfigContext";
import { toast } from "../hooks/use-toast";

/**
 * Production-grade SimpleLocationMapDialog
 *
 * Notes:
 * - Lazy-loads Leaflet and injects CSS once.
 * - Retry Map behavior centers on the last "intended" coords (captured when retry is clicked).
 * - Crosshair cursor & center crosshair SVG indicate where pin will be placed.
 * - Debounced search, timeouts, AbortControllers for fetches.
 * - Race guards for area detection using detectionSeqRef.
 */

interface LocationData {
  latitude: number;
  longitude: number;
  address?: string;
  area?: string;
  landmark?: string;
}

interface SimpleLocationMapDialogProps {
  isOpen: boolean;
  onClose: () => void;
  onLocationSelect: (location: LocationData) => void;
  initialLocation?: LocationData;
}

const VIEWPORT_RETRY_MARGIN_MS = 150;
const GEOCODE_TIMEOUT_MS = 8000;
const SEARCH_TIMEOUT_MS = 10000;
const GEOLOC_TIMEOUT_MS = 15000;

const injectLeafletCssOnce = (() => {
  let done = false;
  return () => {
    if (done) return;
    done = true;
    if (typeof document === "undefined") return;
    const href =
      "https://cdnjs.cloudflare.com/ajax/libs/leaflet/1.9.4/leaflet.css";
    // Avoid duplicates
    if (Array.from(document.head.querySelectorAll("link")).some((l) => (l as HTMLLinkElement).href === href)) {
      return;
    }
    const link = document.createElement("link");
    link.rel = "stylesheet";
    link.href = href;
    link.crossOrigin = "";
    document.head.appendChild(link);
  };
})();

const SimpleLocationMapDialog: React.FC<SimpleLocationMapDialogProps> = ({
  isOpen,
  onClose,
  onLocationSelect,
  initialLocation,
}) => {
  const { getConfig, isLoading: configLoading } = useSystemConfig();

  // Defaults and bbox for Kochi (keeps original intent)
  const KOCHI_DEFAULT_LAT = 9.9312;
  const KOCHI_DEFAULT_LNG = 76.2673;
  const KOCHI_BBOX = useMemo(
    () => ({
      north: 10.05,
      south: 9.85,
      east: 76.39,
      west: 76.2,
    }),
    []
  );

  const defaultLat =
    parseFloat(getConfig("MAP_DEFAULT_LAT", KOCHI_DEFAULT_LAT.toString())) ||
    KOCHI_DEFAULT_LAT;
  const defaultLng =
    parseFloat(getConfig("MAP_DEFAULT_LNG", KOCHI_DEFAULT_LNG.toString())) ||
    KOCHI_DEFAULT_LNG;
  const mapPlace = getConfig("MAP_SEARCH_PLACE", "Kochi, Kerala, India");
  const countryCodes = getConfig("MAP_COUNTRY_CODES", "in").trim();

  const bboxNorth =
    parseFloat(getConfig("MAP_BBOX_NORTH", KOCHI_BBOX.north.toString())) ||
    KOCHI_BBOX.north;
  const bboxSouth =
    parseFloat(getConfig("MAP_BBOX_SOUTH", KOCHI_BBOX.south.toString())) ||
    KOCHI_BBOX.south;
  const bboxEast =
    parseFloat(getConfig("MAP_BBOX_EAST", KOCHI_BBOX.east.toString())) ||
    KOCHI_BBOX.east;
  const bboxWest =
    parseFloat(getConfig("MAP_BBOX_WEST", KOCHI_BBOX.west.toString())) ||
    KOCHI_BBOX.west;

  const hasBbox = true; // Always apply Kochi bounds

  const defaultPosition = { lat: defaultLat, lng: defaultLng };

  const [position, setPosition] = useState<{ lat: number; lng: number }>(
    initialLocation
      ? { lat: initialLocation.latitude, lng: initialLocation.longitude }
      : defaultPosition
  );

  // The position we will try to center on when re-initializing map (Retry Map)
  const retryCenterRef = useRef<{ lat: number; lng: number } | null>(null);

  const [mapInitialized, setMapInitialized] = useState(false);
  const [mapReloadKey, setMapReloadKey] = useState(0);
  const [address, setAddress] = useState(initialLocation?.address || "");
  const [area, setArea] = useState(initialLocation?.area || "");
  const [landmark, setLandmark] = useState(initialLocation?.landmark || "");
  const [isLoadingLocation, setIsLoadingLocation] = useState(false);
  const [searchQuery, setSearchQuery] = useState("");
  const [mapError, setMapError] = useState<string | null>(null);
  const [detectedWard, setDetectedWard] = useState<string>("");
  const [detectedSubZone, setDetectedSubZone] = useState<string>("");
  const [isDetectingArea, setIsDetectingArea] = useState(false);
  const [areaSource, setAreaSource] = useState<"api" | "geocode" | null>(
    null
  );

  const detectionSeqRef = useRef(0);

  const mapRef = useRef<HTMLDivElement | null>(null);
  const leafletMapRef = useRef<any>(null);
  const leafletLibRef = useRef<any>(null);
  const markerRef = useRef<any>(null);

  const [detectAreaMutation] = useDetectLocationAreaMutation();

  // Abort controllers refs for reverse geocoding / search
  const geocodeAbortRef = useRef<AbortController | null>(null);
  const searchAbortRef = useRef<AbortController | null>(null);

  // Small debounce for search
  const searchDebounceRef = useRef<number | null>(null);

  const isWithinKochiBoundary = useCallback(
    (lat: number, lng: number): boolean => {
      return lat >= bboxSouth && lat <= bboxNorth && lng >= bboxWest && lng <= bboxEast;
    },
    [bboxNorth, bboxSouth, bboxWest, bboxEast]
  );

  const showBoundaryError = useCallback((action: string) => {
    const message = `${action} is outside Kochi service area. Please select a location within Kochi.`;
    setMapError(message);
    toast({
      title: "Location Outside Service Area",
      description: message,
      variant: "destructive",
    });
  }, []);

  const setPositionWithValidation = useCallback(
    (newPos: { lat: number; lng: number }, action: string = "Selected location") => {
      if (!isWithinKochiBoundary(newPos.lat, newPos.lng)) {
        showBoundaryError(action);
        return false;
      }
      setPosition(newPos);
      setDetectedWard("");
      setDetectedSubZone("");
      setArea("");
      setAreaSource(null);
      detectionSeqRef.current += 1;
      setMapError(null);
      return true;
    },
    [isWithinKochiBoundary, showBoundaryError]
  );

  // Initialize map when dialog opens or when mapReloadKey changes (retry)
  useEffect(() => {
    if (!isOpen || !mapRef.current) return;

    let cancelled = false;
    let initializationTimer: number | undefined;

    const initializeMap = async () => {
      try {
        injectLeafletCssOnce();

        // Clean previous map if any
        if (leafletMapRef.current) {
          try {
            leafletMapRef.current.off();
            leafletMapRef.current.remove();
          } catch (e) {
            // ignore
          }
          leafletMapRef.current = null;
          markerRef.current = null;
        }

        // import leaflet dynamically
        const L = await import("leaflet");
        if (cancelled) return;
        leafletLibRef.current = L;

        // ensure marker icons load correctly (CDN fallback)
        const DefaultIcon = L.icon({
          iconRetinaUrl:
            "https://cdnjs.cloudflare.com/ajax/libs/leaflet/1.9.4/images/marker-icon-2x.png",
          iconUrl:
            "https://cdnjs.cloudflare.com/ajax/libs/leaflet/1.9.4/images/marker-icon.png",
          shadowUrl:
            "https://cdnjs.cloudflare.com/ajax/libs/leaflet/1.9.4/images/marker-shadow.png",
          iconSize: [25, 41],
          iconAnchor: [12, 41],
          popupAnchor: [1, -34],
          shadowSize: [41, 41],
        });

        // choose init center: prefer retryCenterRef if set, otherwise position
        const initCenter = retryCenterRef.current || { lat: position.lat, lng: position.lng };

        // fallback to defaults if outside bounds
        let effectiveCenter = { ...initCenter };
        if (!isWithinKochiBoundary(effectiveCenter.lat, effectiveCenter.lng)) {
          effectiveCenter = { ...defaultPosition };
          setPosition(effectiveCenter);
          showBoundaryError("Selected location");
        }

        // create map with custom panes for proper z-index layering
        leafletMapRef.current = new L.Map(mapRef.current, {
          center: [effectiveCenter.lat, effectiveCenter.lng],
          zoom: 13,
          scrollWheelZoom: true,
          zoomControl: true,
          attributionControl: true,
        });

        // Create a custom pane for boundary polygons with lower z-index
        leafletMapRef.current.createPane('boundaryPane');
        leafletMapRef.current.getPane('boundaryPane')!.style.zIndex = '400'; // Lower than default overlay pane (600)

        // tile layer
        const tileLayer = L.tileLayer("https://{s}.tile.openstreetmap.org/{z}/{x}/{y}.png", {
          attribution:
            '&copy; <a href="https://www.openstreetmap.org/copyright">OpenStreetMap</a> contributors',
          maxZoom: 19,
          subdomains: ['a', 'b', 'c'],
        });

        tileLayer.on("tileerror", (e: any) => {
          console.warn("Tile error", e);
        });

        tileLayer.addTo(leafletMapRef.current);

        // add boundary polygon for Kochi
        const boundaryCoords = [
          [bboxSouth, bboxWest],
          [bboxNorth, bboxWest],
          [bboxNorth, bboxEast],
          [bboxSouth, bboxEast],
          [bboxSouth, bboxWest],
        ];
        const boundaryPolygon = L.polygon(boundaryCoords, {
          color: "#2563eb",
          weight: 2,
          opacity: 0.9,
          fillColor: "#2563eb",
          fillOpacity: 0.08,
          dashArray: "6,6",
          pane: 'boundaryPane', // Use custom pane with lower z-index
        }).addTo(leafletMapRef.current);
        boundaryPolygon.bindPopup("Service Area Boundary");

        // add draggable marker at center
        markerRef.current = L.marker([effectiveCenter.lat, effectiveCenter.lng], {
          icon: DefaultIcon,
          draggable: true,
          autoPan: true,
        }).addTo(leafletMapRef.current);

        // marker drag - validate and react
        markerRef.current.on("dragend", (e: any) => {
          const { lat, lng } = e.target.getLatLng();
          // If invalid, reset to previous valid position immediately
          if (!isWithinKochiBoundary(lat, lng)) {
            toast({
              title: "Out of service area",
              description: "Marker moved outside Kochi boundary. Resetting to last valid location.",
              variant: "destructive",
            });
            markerRef.current?.setLatLng([position.lat, position.lng]);
            return;
          }
          // valid
          if (setPositionWithValidation({ lat, lng }, "Dragged location")) {
            detectAdministrativeArea({ lat, lng });
            reverseGeocode({ lat, lng });
            // center map on marker
            leafletMapRef.current?.setView([lat, lng]);
          } else {
            // reset
            markerRef.current?.setLatLng([position.lat, position.lng]);
          }
        });

        // map click to set marker
        leafletMapRef.current.on("click", (e: any) => {
          const { lat, lng } = e.latlng;
          if (!isWithinKochiBoundary(lat, lng)) {
            showBoundaryError("Clicked location");
            return;
          }
          markerRef.current?.setLatLng([lat, lng]);
          if (setPositionWithValidation({ lat, lng }, "Clicked location")) {
            detectAdministrativeArea({ lat, lng });
            reverseGeocode({ lat, lng });
          }
        });

        // show crosshair cursor on map container
        if (mapRef.current) {
          mapRef.current.style.cursor = "crosshair";
        }

        leafletMapRef.current.whenReady(() => {
          setMapError(null);
          setMapInitialized(true);
          // make sure sizing is correct
          setTimeout(() => {
            try {
              leafletMapRef.current?.invalidateSize();
            } catch {
              // ignore
            }
          }, 100);
        });

        // Add resize observer for responsive behavior
        const resizeObserver = new ResizeObserver(() => {
          if (leafletMapRef.current) {
            // Debounce the resize to avoid excessive calls
            setTimeout(() => {
              try {
                leafletMapRef.current?.invalidateSize();
              } catch {
                // ignore
              }
            }, 100);
          }
        });

        if (mapRef.current) {
          resizeObserver.observe(mapRef.current);
        }

        // Store resize observer for cleanup
        (leafletMapRef.current as any)._resizeObserver = resizeObserver;
      } catch (err) {
        if (!cancelled) {
          console.error("Error initializing map:", err);
          setMapError(
            `Failed to load map: ${err instanceof Error ? err.message : "Unknown error"}. Please retry.`
          );
          setMapInitialized(false);
        }
      }
    };

    initializationTimer = window.setTimeout(() => {
      initializeMap();
    }, VIEWPORT_RETRY_MARGIN_MS);

    return () => {
      cancelled = true;
      if (initializationTimer) {
        clearTimeout(initializationTimer);
      }
      // cleanup
      try {
        // Clean up resize observer
        const resizeObserver = (leafletMapRef.current as any)?._resizeObserver;
        if (resizeObserver) {
          resizeObserver.disconnect();
        }
<<<<<<< HEAD
        
=======

>>>>>>> 04b3fc3c
        leafletMapRef.current?.off();
        leafletMapRef.current?.remove();
      } catch {
        // ignore
      }
      leafletMapRef.current = null;
      markerRef.current = null;
      if (mapRef.current) {
        mapRef.current.style.cursor = "";
      }
      setMapInitialized(false);
    };
    // eslint-disable-next-line react-hooks/exhaustive-deps
  }, [isOpen, mapReloadKey, bboxNorth, bboxSouth, bboxEast, bboxWest]);

  // Detect administrative area (API-first) — race-safe
  const detectAdministrativeArea = useCallback(
    async (coords: { lat: number; lng: number }) => {
      setIsDetectingArea(true);
      const seq = ++detectionSeqRef.current;
      try {
        if (Number.isNaN(coords.lat) || Number.isNaN(coords.lng)) return;
        try {
          const res = await detectAreaMutation({
            latitude: coords.lat,
            longitude: coords.lng,
          }).unwrap();
          if (res?.success && res?.data) {
            const { exact, nearest } = res.data;
            const ward = exact?.ward || nearest?.ward;
            const subZone = exact?.subZone || nearest?.subZone;
            if (seq === detectionSeqRef.current) {
              if (ward) {
                setDetectedWard(ward.name);
                setArea(ward.name);
                setAreaSource("api");
              }
              if (subZone) {
                setDetectedSubZone(subZone.name);
                setArea(subZone.name);
                setAreaSource("api");
              }
            }
          }
        } catch (apiErr) {
          // API failing is normal fallback to geocode
          // console.debug("Area API failed:", apiErr);
        }
      } catch (err) {
        console.error("detectAdministrativeArea error:", err);
      } finally {
        setIsDetectingArea(false);
      }
    },
    [detectAreaMutation]
  );

  // Reverse geocoding using Nominatim with abort & timeout
  const reverseGeocode = useCallback(
    async (coords: { lat: number; lng: number }) => {
      if (Number.isNaN(coords.lat) || Number.isNaN(coords.lng)) return;
      // cancel previous request
      try {
        geocodeAbortRef.current?.abort();
      } catch { }
      geocodeAbortRef.current = new AbortController();
      const signal = geocodeAbortRef.current.signal;
      const timeoutId = window.setTimeout(() => geocodeAbortRef.current?.abort(), GEOCODE_TIMEOUT_MS);

      const seq = detectionSeqRef.current;
      try {
        const url = `https://nominatim.openstreetmap.org/reverse?lat=${coords.lat}&lon=${coords.lng}&format=json&addressdetails=1&zoom=18`;
        const res = await fetch(url, {
          signal,
          headers: {
            "User-Agent": "Fix_Smart_CMS/1.0",
          },
        });
        clearTimeout(timeoutId);
        if (!res.ok) {
          throw new Error(`Reverse geocode failed: ${res.status}`);
        }
        const data = await res.json();
        if (data?.display_name) {
          setAddress(data.display_name);
          if (seq === detectionSeqRef.current && areaSource !== "api") {
            const a = data.address || {};
            const detectedArea =
              a.neighbourhood ||
              a.suburb ||
              a.city_district ||
              a.state_district ||
              a.city ||
              "";
            if (detectedArea) {
              setArea(detectedArea);
              setAreaSource("geocode");
            }
          }
        }
      } catch (err: any) {
        if (err?.name === "AbortError") {
          // timeout or abort
          // console.debug("Reverse geocode aborted");
        } else {
          console.error("Reverse geocode error:", err);
        }
      } finally {
        try {
          clearTimeout(timeoutId);
        } catch { }
      }
    },
    [areaSource]
  );

  // On dialog open, run initial detection for current position
  useEffect(() => {
    if (!isOpen) return;
    // reset state for fresh open
    setDetectedWard("");
    setDetectedSubZone("");
    setArea("");
    setAddress(initialLocation?.address || "");
    setAreaSource(null);
    detectionSeqRef.current += 1;
    detectAdministrativeArea({ lat: position.lat, lng: position.lng });
    reverseGeocode({ lat: position.lat, lng: position.lng });
    // eslint-disable-next-line react-hooks/exhaustive-deps
  }, [isOpen]);

  // Geolocation helper
  const getGeoErrorMessage = (err: GeolocationPositionError | any) => {
    const insecure = typeof window !== "undefined" && !window.isSecureContext;
    if (insecure) return "Location requires HTTPS. Please use a secure connection.";
    if (!err || typeof err !== "object") return "Unable to fetch your location.";
    switch (err.code) {
      case 1:
        return "Location permission denied. Enable location access in your browser settings.";
      case 2:
        return "Location unavailable. Please check GPS or network and try again.";
      case 3:
        return "Location request timed out. Try again or move to an open area.";
      default:
        return err.message || "Unable to fetch your location.";
    }
  };

  // getCurrentLocation - memoized
  const getCurrentLocation = useCallback(async () => {
    setIsLoadingLocation(true);
    setMapError(null);

    try {
      if (typeof window === "undefined" || !navigator.geolocation) {
        setMapError("Geolocation not supported by this browser.");
        setIsLoadingLocation(false);
        return;
      }
      if (!window.isSecureContext) {
        setMapError("Geolocation requires HTTPS. Please use a secure connection.");
        setIsLoadingLocation(false);
        return;
      }

      try {
        // check permission state if available
        if ("permissions" in navigator) {
          try {
            // @ts-ignore
            const perm = await (navigator as any).permissions.query({ name: "geolocation" });
            if (perm?.state === "denied") {
              setMapError("Location permission denied. Please enable location access in your browser.");
              setIsLoadingLocation(false);
              return;
            }
          } catch {
            // ignore permission check failure
          }
        }
      } catch { }

      const timeoutId = window.setTimeout(() => {
        setIsLoadingLocation(false);
        setMapError("Location request timed out. Please try again or check your GPS settings.");
      }, GEOLOC_TIMEOUT_MS);

      navigator.geolocation.getCurrentPosition(
        (pos) => {
          clearTimeout(timeoutId);
          const newPos = { lat: pos.coords.latitude, lng: pos.coords.longitude };
          if (!isWithinKochiBoundary(newPos.lat, newPos.lng)) {
            showBoundaryError("Current location");
            setIsLoadingLocation(false);
            return;
          }
          setPosition(newPos);
          if (leafletMapRef.current) {
            leafletMapRef.current.setView([newPos.lat, newPos.lng], 16);
            markerRef.current?.setLatLng([newPos.lat, newPos.lng]);
          }
          detectAdministrativeArea(newPos);
          reverseGeocode(newPos);
          setIsLoadingLocation(false);
          setMapError(null);
        },
        (err) => {
          clearTimeout(timeoutId);
          setIsLoadingLocation(false);
          setMapError(getGeoErrorMessage(err));
        },
        {
          enableHighAccuracy: true,
          timeout: GEOLOC_TIMEOUT_MS,
          maximumAge: 300000,
        }
      );
    } catch (err) {
      setIsLoadingLocation(false);
      setMapError("Unable to fetch your location. Please try again.");
    }
  }, [detectAdministrativeArea, reverseGeocode, isWithinKochiBoundary, showBoundaryError]);

  // Debounced search location
  const searchLocation = useCallback(
    (immediate = false) => {
      // cancel previous debounce
      if (searchDebounceRef.current) {
        window.clearTimeout(searchDebounceRef.current);
        searchDebounceRef.current = null;
      }

      const doSearch = async () => {
        const qRaw = searchQuery.trim();
        if (!qRaw) {
          setMapError("Please enter a search term.");
          return;
        }
        setMapError(null);

        // cancel previous search
        try {
          searchAbortRef.current?.abort();
        } catch { }
        searchAbortRef.current = new AbortController();
        const signal = searchAbortRef.current.signal;
        const timeoutId = window.setTimeout(() => searchAbortRef.current?.abort(), SEARCH_TIMEOUT_MS);

        // correct viewbox for nominatim: min_lon,min_lat,max_lon,max_lat
        const viewbox = hasBbox
          ? `&viewbox=${encodeURIComponent(`${bboxWest},${bboxSouth},${bboxEast},${bboxNorth}`)}&bounded=1`
          : "";
        const cc = countryCodes ? `&countrycodes=${encodeURIComponent(countryCodes)}` : "";
        const q = `${qRaw}, ${mapPlace}`;
        const url = `https://nominatim.openstreetmap.org/search?q=${encodeURIComponent(
          q
        )}&format=json&limit=5&addressdetails=1${viewbox}${cc}`;

        try {
          const res = await fetch(url, {
            signal,
            headers: {
              "User-Agent": "Fix_Smart_CMS/1.0",
            },
          });
          clearTimeout(timeoutId);
          if (!res.ok) throw new Error(`Search failed: ${res.status}`);
          const data = await res.json();
          if (data && data.length > 0) {
            const best = data[0];
            const newPos = {
              lat: parseFloat(best.lat),
              lng: parseFloat(best.lon),
            };
            if (Number.isNaN(newPos.lat) || Number.isNaN(newPos.lng)) {
              throw new Error("Invalid coordinates from search");
            }
            if (!isWithinKochiBoundary(newPos.lat, newPos.lng)) {
              showBoundaryError("Search result");
              return;
            }
            setPosition(newPos);
            setAddress(best.display_name || "");
            setSearchQuery("");
            if (leafletMapRef.current) {
              leafletMapRef.current.setView([newPos.lat, newPos.lng], 16);
              markerRef.current?.setLatLng([newPos.lat, newPos.lng]);
            }
            detectAdministrativeArea(newPos);
            // fallback detection for area from the search result
            const addressComponents = best.address || {};
            if (!detectedWard && !detectedSubZone) {
              const detectedArea =
                addressComponents.neighbourhood ||
                addressComponents.suburb ||
                addressComponents.city_district ||
                addressComponents.state_district ||
                addressComponents.city ||
                "";
              if (detectedArea) setArea(detectedArea);
            }
          } else {
            setMapError(`No results found for "${qRaw}". Try another query.`);
          }
        } catch (err: any) {
          if (err?.name === "AbortError") {
            setMapError("Search timed out. Please try again.");
          } else {
            setMapError(`Search failed: ${err?.message || "Unknown error"}`);
          }
        } finally {
          try {
            clearTimeout(timeoutId);
          } catch { }
        }
      };

      if (immediate) {
        void doSearch();
      } else {
        searchDebounceRef.current = window.setTimeout(() => {
          void doSearch();
        }, 300);
      }
    },
    [
      searchQuery,
      bboxWest,
      bboxSouth,
      bboxEast,
      bboxNorth,
      countryCodes,
      mapPlace,
      hasBbox,
      isWithinKochiBoundary,
      showBoundaryError,
      detectAdministrativeArea,
      detectedWard,
      detectedSubZone,
    ]
  );

  // handle confirm - memoized
  const handleConfirm = useCallback(() => {
    if (Number.isNaN(position.lat) || Number.isNaN(position.lng)) {
      setMapError("Invalid coordinates selected. Please select again.");
      return;
    }
    if (!position.lat || !position.lng) {
      setMapError("Please select a location on the map first.");
      return;
    }
    if (!isWithinKochiBoundary(position.lat, position.lng)) {
      showBoundaryError("Selected location");
      return;
    }

    try {
      onLocationSelect({
        latitude: position.lat,
        longitude: position.lng,
        address:
          (address && address.trim()) ||
          `Location at ${position.lat.toFixed(6)}, ${position.lng.toFixed(6)}`,
        area: (area && area.trim()) || "Unknown Area",
        landmark: landmark.trim(),
      });
      toast({
        title: "Location Confirmed",
        description: "Location has been successfully selected.",
      });
      onClose();
    } catch (err) {
      console.error("Error confirming location:", err);
      setMapError("Error confirming location. Please try again.");
    }
  }, [
    position,
    address,
    area,
    landmark,
    onLocationSelect,
    onClose,
    isWithinKochiBoundary,
    showBoundaryError,
  ]);

  // keyboard shortcuts - Escape to close, Enter to confirm when focused on body
  useEffect(() => {
    if (!isOpen) return;
    const handleKeyDown = (e: KeyboardEvent) => {
      if (e.key === "Escape") {
        onClose();
      } else if (e.key === "Enter" && e.target === document.body) {
        handleConfirm();
      }
    };
    document.addEventListener("keydown", handleKeyDown);
    return () => document.removeEventListener("keydown", handleKeyDown);
  }, [isOpen, onClose, handleConfirm]);

  // Cleanup abort controllers on unmount
  useEffect(() => {
    return () => {
      try {
        geocodeAbortRef.current?.abort();
      } catch { }
      try {
        searchAbortRef.current?.abort();
      } catch { }
    };
  }, []);

  // Handler: when user clicks retry map - preserve current/last intended center and reinit
  const handleRetryMap = useCallback(() => {
    // preserve the current "intended" center (position)
    retryCenterRef.current = { lat: position.lat, lng: position.lng };
    setMapError(null);
    setMapInitialized(false);
    // bump key to reinitialize map (effect depends on mapReloadKey)
    setMapReloadKey((k) => k + 1);
  }, [position.lat, position.lng]);

  // helper: "Drop pin here" -> uses current map center
  const handleDropPinHere = useCallback(() => {
    if (!leafletMapRef.current) return;
    const center = leafletMapRef.current.getCenter();
    const lat = center.lat;
    const lng = center.lng;
    if (!isWithinKochiBoundary(lat, lng)) {
      showBoundaryError("Pin drop location");
      return;
    }
    markerRef.current?.setLatLng([lat, lng]);
    if (setPositionWithValidation({ lat, lng }, "Pin drop location")) {
      detectAdministrativeArea({ lat, lng });
      reverseGeocode({ lat, lng });
    }
  }, [detectAdministrativeArea, isWithinKochiBoundary, reverseGeocode, setPositionWithValidation, showBoundaryError]);

  // keypress handler for search input (Enter)
  const handleSearchKey = useCallback(
    (e: React.KeyboardEvent<HTMLInputElement>) => {
      if (e.key === "Enter") {
        e.preventDefault();
        searchLocation(true);
      }
    },
    [searchLocation]
  );

  return (
    <Dialog open={isOpen} onOpenChange={onClose}>
      <DialogContent className="max-w-4xl w-[95vw] max-h-[95vh] flex flex-col p-0">
        <DialogHeader className="px-6 py-4 border-b shrink-0">
          <DialogTitle className="flex items-center gap-2">
            <MapPin className="h-5 w-5" />
            Select Location on Map
          </DialogTitle>
        </DialogHeader>

        <div className="flex-1 overflow-y-auto px-6 py-4">
          <div className="space-y-4">
            {/* Search and Current Location */}
            <div className="flex flex-col sm:flex-row gap-2">
              <div className="flex-1 flex gap-2">
                <Input
                  placeholder={`Search for a location in ${mapPlace}`}
                  value={searchQuery}
                  onChange={(e) => setSearchQuery(e.target.value)}
                  onKeyDown={handleSearchKey}
                  className="flex-1"
                />
                <Button
                  onClick={() => searchLocation(true)}
                  variant="outline"
                  size="icon"
                  className="shrink-0"
                  aria-label="Search location"
                >
                  <Search className="h-4 w-4" />
                </Button>
              </div>
              <div className="flex gap-2">
                <Button
                  onClick={getCurrentLocation}
                  variant="outline"
                  disabled={isLoadingLocation}
                  className="flex items-center gap-2 whitespace-nowrap"
                >
                  <Navigation className="h-4 w-4" />
                  {isLoadingLocation ? "Getting..." : "Current Location"}
                </Button>
                <Button
                  onClick={handleDropPinHere}
                  variant="outline"
                  className="whitespace-nowrap"
                >
                  Drop Pin Here
                </Button>
                <Button
                  onClick={() => {
                    handleRetryMap();
                  }}
                  variant="outline"
                  size="sm"
                  className="whitespace-nowrap"
                >
                  Retry Map
                </Button>
              </div>
            </div>

            {/* Map */}
            <div className="h-64 sm:h-80 lg:h-96 w-full rounded-lg overflow-hidden border relative bg-gray-100">
              {mapError ? (
                <div className="h-full flex items-center justify-center bg-gray-50 relative z-[9999]">
                  <div className="text-center p-4 max-w-md bg-white rounded-lg shadow-lg border border-red-200 z-[9999]">
                    <AlertCircle className="h-8 w-8 text-red-500 mx-auto mb-2" />
                    <p className="text-red-600 text-sm mb-3 font-medium">{mapError}</p>
                    <div className="flex flex-col sm:flex-row gap-2 justify-center">
                      <Button onClick={getCurrentLocation} variant="outline" size="sm" disabled={isLoadingLocation} className="z-[9999] relative">
                        {isLoadingLocation ? "Getting Location..." : "Try Current Location"}
                      </Button>
                      <Button onClick={handleRetryMap} variant="outline" size="sm" className="z-[9999] relative">
                        Retry Map
                      </Button>
                    </div>
                  </div>
                </div>
              ) : (
                <>
                  {(!mapInitialized || configLoading) && (
                    <div className="absolute inset-0 flex items-center justify-center bg-gray-100 z-[9999]">
                      <div className="text-center bg-white rounded-lg shadow-lg p-4 border">
                        <div className="animate-spin rounded-full h-8 w-8 border-b-2 border-blue-600 mx-auto mb-2"></div>
                        <p className="text-sm text-gray-600">
                          {configLoading ? "Loading configuration..." : "Loading map..."}
                        </p>
                      </div>
                    </div>
                  )}

                  <div
                    ref={mapRef}
                    className="h-full w-full relative"
                    style={{
                      minHeight: "256px",
                      background: "#f0f0f0",
                      cursor: mapInitialized ? "crosshair" : "default",
                    }}
                    aria-label="Map container"
                  />

                  {/* Enhanced Center Crosshair Cursor */}
                  {mapInitialized && (
                    <div className="pointer-events-none absolute inset-0 flex items-center justify-center z-[1000]">
                      <div className="relative">
                        {/* Outer ring with pulse animation */}
                        <div className="absolute inset-0 rounded-full border-2 border-blue-400 opacity-30 animate-ping" style={{ width: '32px', height: '32px', top: '-2px', left: '-2px' }}></div>
<<<<<<< HEAD
                        
=======

>>>>>>> 04b3fc3c
                        {/* Main crosshair */}
                        <svg width="32" height="32" viewBox="0 0 32 32" className="text-gray-700 drop-shadow-lg">
                          {/* White background circle for contrast */}
                          <circle cx="16" cy="16" r="6" fill="white" fillOpacity="0.9" stroke="#e5e7eb" strokeWidth="1" />
<<<<<<< HEAD
                          
                          {/* Center dot */}
                          <circle cx="16" cy="16" r="2" fill="currentColor" />
                          
=======

                          {/* Center dot */}
                          <circle cx="16" cy="16" r="2" fill="currentColor" />

>>>>>>> 04b3fc3c
                          {/* Crosshair lines */}
                          <line x1="16" y1="2" x2="16" y2="8" stroke="currentColor" strokeWidth="2" strokeLinecap="round" />
                          <line x1="16" y1="24" x2="16" y2="30" stroke="currentColor" strokeWidth="2" strokeLinecap="round" />
                          <line x1="2" y1="16" x2="8" y2="16" stroke="currentColor" strokeWidth="2" strokeLinecap="round" />
                          <line x1="24" y1="16" x2="30" y2="16" stroke="currentColor" strokeWidth="2" strokeLinecap="round" />
<<<<<<< HEAD
                          
                          {/* Inner circle outline */}
                          <circle cx="16" cy="16" r="5" stroke="currentColor" strokeWidth="1.5" fill="none" opacity="0.8" />
                        </svg>
                        
=======

                          {/* Inner circle outline */}
                          <circle cx="16" cy="16" r="5" stroke="currentColor" strokeWidth="1.5" fill="none" opacity="0.8" />
                        </svg>

>>>>>>> 04b3fc3c
                        {/* Tooltip */}
                        <div className="absolute top-8 left-1/2 transform -translate-x-1/2 bg-gray-800 text-white text-xs px-2 py-1 rounded whitespace-nowrap opacity-75">
                          Click to place pin here
                        </div>
                      </div>
                    </div>
                  )}

                  {/* Map hints with enhanced z-index */}
                  {mapInitialized && (
                    <div className="absolute top-2 right-2 bg-white/95 backdrop-blur-sm rounded-md px-3 py-2 text-xs text-gray-700 shadow-lg border z-[1001]">
                      📍 Click map or drag marker to select location
                    </div>
                  )}

                  {mapInitialized && (
                    <div className="absolute bottom-2 left-2 bg-blue-50/95 backdrop-blur-sm rounded-md px-3 py-2 text-xs text-blue-700 shadow-lg border border-blue-200 z-[1001]">
                      🗺️ Service area: Kochi boundaries
                    </div>
                  )}
                </>
              )}
            </div>

            {/* Status Messages with enhanced z-index */}
            <div className="space-y-2 relative z-[1002]">
              {isLoadingLocation && (
                <div className="flex items-center gap-2 text-sm text-blue-600 bg-blue-50 p-3 rounded-lg border border-blue-200 shadow-sm relative z-[1002]">
                  <div className="animate-spin rounded-full h-4 w-4 border-b-2 border-blue-600"></div>
                  Getting your current location...
                </div>
              )}
              {isDetectingArea && (
                <div className="flex items-center gap-2 text-sm text-orange-600 bg-orange-50 p-3 rounded-lg border border-orange-200 shadow-sm relative z-[1002]">
                  <div className="animate-spin rounded-full h-4 w-4 border-b-2 border-orange-600"></div>
                  Detecting administrative area...
                </div>
              )}
              <div className="bg-gray-50 p-3 rounded-lg border border-gray-200 relative z-[1002]">
                <p className="text-xs text-gray-600">
                  💡 <strong>Tips:</strong> Click anywhere on the map, drag the marker, use "Drop Pin Here" to place the pin at the map center, or use your current location.
                </p>
              </div>
            </div>

            {/* Location Details */}
            <div className="grid grid-cols-1 sm:grid-cols-2 gap-4">
              <div className="space-y-2">
                <Label htmlFor="detected-area">Detected Area</Label>
                <Input
                  id="detected-area"
                  value={area}
                  onChange={(e) => setArea(e.target.value)}
                  placeholder="Area/Locality"
                />
              </div>
              <div className="space-y-2">
                <Label htmlFor="landmark">Landmark (Optional)</Label>
                <Input
                  id="landmark"
                  value={landmark}
                  onChange={(e) => setLandmark(e.target.value)}
                  placeholder="Nearby landmark"
                />
              </div>
              <div className="space-y-2 sm:col-span-2">
                <Label htmlFor="detected-address">Detected Address</Label>
                <Input
                  id="detected-address"
                  value={address}
                  onChange={(e) => setAddress(e.target.value)}
                  placeholder="Full address"
                  className="w-full"
                />
              </div>
            </div>

            {/* Area Detection Display
            {(detectedWard || detectedSubZone || isDetectingArea) && (
              <div className="bg-blue-50 border border-blue-200 rounded-lg p-3">
                <div className="flex items-center gap-2 mb-2">
                  <MapPin className="h-4 w-4 text-blue-600" />
                  <span className="text-sm font-medium text-blue-800">
                    {isDetectingArea ? "Detecting Area..." : "Detected Administrative Area"}
                  </span>
                </div>
                {detectedWard && (
                  <div className="text-sm text-blue-700">
                    <strong>Ward:</strong> {detectedWard}
                  </div>
                )}
                {detectedSubZone && (
                  <div className="text-sm text-blue-700">
                    <strong>Sub-Zone:</strong> {detectedSubZone}
                  </div>
                )}
              </div> 
            )}*/}

            {/* Selected coordinates */}
            <div className="text-sm text-muted-foreground bg-muted/50 p-3 rounded-lg">
              <strong>Selected coordinates:</strong> {position.lat.toFixed(6)}, {position.lng.toFixed(6)}
            </div>
          </div>
        </div>

        <DialogFooter className="px-6 py-4 border-t shrink-0 bg-background">
          <div className="flex flex-col sm:flex-row gap-2 w-full sm:w-auto sm:ml-auto">
            <Button variant="outline" onClick={onClose} className="w-full sm:w-auto">
              Cancel
            </Button>
            <Button onClick={handleConfirm} className="w-full sm:w-auto">
              Confirm Location
            </Button>
          </div>
        </DialogFooter>
      </DialogContent>
    </Dialog>
  );
};

export default React.memo(SimpleLocationMapDialog);<|MERGE_RESOLUTION|>--- conflicted
+++ resolved
@@ -1423,11 +1423,7 @@
         if (resizeObserver) {
           resizeObserver.disconnect();
         }
-<<<<<<< HEAD
-        
-=======
-
->>>>>>> 04b3fc3c
+
         leafletMapRef.current?.off();
         leafletMapRef.current?.remove();
       } catch {
@@ -1988,44 +1984,25 @@
                       <div className="relative">
                         {/* Outer ring with pulse animation */}
                         <div className="absolute inset-0 rounded-full border-2 border-blue-400 opacity-30 animate-ping" style={{ width: '32px', height: '32px', top: '-2px', left: '-2px' }}></div>
-<<<<<<< HEAD
-                        
-=======
-
->>>>>>> 04b3fc3c
+
                         {/* Main crosshair */}
                         <svg width="32" height="32" viewBox="0 0 32 32" className="text-gray-700 drop-shadow-lg">
                           {/* White background circle for contrast */}
                           <circle cx="16" cy="16" r="6" fill="white" fillOpacity="0.9" stroke="#e5e7eb" strokeWidth="1" />
-<<<<<<< HEAD
-                          
+
                           {/* Center dot */}
                           <circle cx="16" cy="16" r="2" fill="currentColor" />
-                          
-=======
-
-                          {/* Center dot */}
-                          <circle cx="16" cy="16" r="2" fill="currentColor" />
-
->>>>>>> 04b3fc3c
+
                           {/* Crosshair lines */}
                           <line x1="16" y1="2" x2="16" y2="8" stroke="currentColor" strokeWidth="2" strokeLinecap="round" />
                           <line x1="16" y1="24" x2="16" y2="30" stroke="currentColor" strokeWidth="2" strokeLinecap="round" />
                           <line x1="2" y1="16" x2="8" y2="16" stroke="currentColor" strokeWidth="2" strokeLinecap="round" />
                           <line x1="24" y1="16" x2="30" y2="16" stroke="currentColor" strokeWidth="2" strokeLinecap="round" />
-<<<<<<< HEAD
-                          
+
                           {/* Inner circle outline */}
                           <circle cx="16" cy="16" r="5" stroke="currentColor" strokeWidth="1.5" fill="none" opacity="0.8" />
                         </svg>
-                        
-=======
-
-                          {/* Inner circle outline */}
-                          <circle cx="16" cy="16" r="5" stroke="currentColor" strokeWidth="1.5" fill="none" opacity="0.8" />
-                        </svg>
-
->>>>>>> 04b3fc3c
+
                         {/* Tooltip */}
                         <div className="absolute top-8 left-1/2 transform -translate-x-1/2 bg-gray-800 text-white text-xs px-2 py-1 rounded whitespace-nowrap opacity-75">
                           Click to place pin here
