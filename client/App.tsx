import React, { Suspense, lazy } from "react";
import {
  BrowserRouter as Router,
  Routes,
  Route,
  Navigate,
} from "react-router-dom";
import { Provider } from "react-redux";
import { Toaster } from "./components/ui/toaster";
import { store } from "./store";
import ErrorBoundary from "./components/ErrorBoundary";
import AppInitializer from "./components/AppInitializer";
import GlobalMessageHandler from "./components/GlobalMessageHandler";
import AuthErrorHandler from "./components/AuthErrorHandler";
import UnifiedLayout from "./components/layouts/UnifiedLayout";
import OtpProvider from "./contexts/OtpContext";
import { SystemConfigProvider } from "./contexts/SystemConfigContext";
import RoleBasedRoute from "./components/RoleBasedRoute";
import RoleBasedDashboard from "./components/RoleBasedDashboard";
import { Loader2 } from "lucide-react";

// Lazy load components for better performance
const Index = lazy(() => import("./pages/Index"));
const Login = lazy(() => import("./pages/Login"));
const Register = lazy(() => import("./pages/Register"));
const SetPassword = lazy(() => import("./pages/SetPassword"));
const Profile = lazy(() => import("./pages/Profile"));
const Unauthorized = lazy(() => import("./pages/Unauthorized"));

// Role-specific dashboards
const CitizenDashboard = lazy(() => import("./pages/CitizenDashboard"));
const WardOfficerDashboard = lazy(() => import("./pages/WardOfficerDashboard"));
const MaintenanceDashboard = lazy(() => import("./pages/MaintenanceDashboard"));
const AdminDashboard = lazy(() => import("./pages/AdminDashboard"));

// Complaint management
const ComplaintsList = lazy(() => import("./pages/ComplaintsList"));
const ComplaintDetails = lazy(() => import("./pages/ComplaintDetails"));
const CreateComplaint = lazy(() => import("./pages/CreateComplaint"));
const CitizenComplaintForm = lazy(() => import("./pages/CitizenComplaintForm"));
const GuestComplaintForm = lazy(() => import("./pages/GuestComplaintForm"));
const UnifiedComplaintForm = lazy(() => import("./pages/UnifiedComplaintForm"));
const QuickComplaintPage = lazy(() => import("./pages/QuickComplaintPage"));
const GuestTrackComplaint = lazy(() => import("./pages/GuestTrackComplaint"));
const GuestServiceRequest = lazy(() => import("./pages/GuestServiceRequest"));
const GuestDashboard = lazy(() => import("./pages/GuestDashboard"));

// Ward Officer pages
const WardTasks = lazy(() => import("./pages/WardTasks"));
const WardManagement = lazy(() => import("./pages/WardManagement"));

// Maintenance Team pages
const MaintenanceTasks = lazy(() => import("./pages/MaintenanceTasks"));
const TaskDetails = lazy(() => import("./pages/TaskDetails"));

// Admin pages
const AdminUsers = lazy(() => import("./pages/AdminUsers"));
const UnifiedReports = lazy(() => import("./pages/UnifiedReports"));
const AdminConfig = lazy(() => import("./pages/AdminConfig"));
const AdminLanguages = lazy(() => import("./pages/AdminLanguages"));

// Communication
const Messages = lazy(() => import("./pages/Messages"));

// Settings
const Settings = lazy(() => import("./pages/Settings"));

// Loading component
const LoadingFallback: React.FC = () => (
  <div className="flex items-center justify-center min-h-screen">
    <div className="flex items-center space-x-2">
      <Loader2 className="h-6 w-6 animate-spin" />
      <span>Loading...</span>
    </div>
  </div>
);

const App: React.FC = () => {
  return (
    <Provider store={store}>
      <ErrorBoundary>
        <SystemConfigProvider>
          <AppInitializer>
            <OtpProvider>
              <Router>
                <div className="min-h-screen bg-gray-50">
                  <Suspense fallback={<LoadingFallback />}>
                    <Routes>
                      {/* Public routes */}
                      <Route path="/login" element={<Login />} />
                      <Route path="/register" element={<Register />} />
                      <Route
                        path="/set-password/:token"
                        element={<SetPassword />}
                      />
                      <Route
                        path="/guest/complaint"
                        element={<GuestComplaintForm />}
                      />
                      <Route
                        path="/complaint"
                        element={<QuickComplaintPage />}
                      />
                      <Route
                        path="/guest/track"
                        element={<GuestTrackComplaint />}
                      />
                      <Route
                        path="/guest/service-request"
                        element={<GuestServiceRequest />}
                      />
                      <Route
                        path="/guest/dashboard"
                        element={<GuestDashboard />}
                      />
                      <Route path="/unauthorized" element={<Unauthorized />} />

                      {/* Protected and Public Routes */}
                      {/* Home route */}
                      <Route
                        path="/"
                        element={
                          <UnifiedLayout>
                            <Index />
                          </UnifiedLayout>
                        }
                      />

                      {/* Dashboard routes - Unified role-based routing */}
                      <Route
                        path="/dashboard"
                        element={
                          <UnifiedLayout>
                            <RoleBasedRoute
                              allowedRoles={[
                                "CITIZEN",
                                "WARD_OFFICER",
                                "MAINTENANCE_TEAM",
                                "ADMINISTRATOR",
                              ]}
                            >
                              <RoleBasedDashboard />
                            </RoleBasedRoute>
                          </UnifiedLayout>
                        }
                      />

                      {/* Complaint routes */}
                      <Route
                        path="/complaints"
                        element={
                          <UnifiedLayout>
                            <RoleBasedRoute
                              allowedRoles={[
                                "CITIZEN",
                                "WARD_OFFICER",
                                "MAINTENANCE_TEAM",
                                "ADMINISTRATOR",
                              ]}
                            >
                              <ComplaintsList />
                            </RoleBasedRoute>
                          </UnifiedLayout>
                        }
                      />
                      <Route
                        path="/complaints/create"
                        element={
                          <UnifiedLayout>
                            <RoleBasedRoute
                              allowedRoles={[
                                "CITIZEN",
                                "WARD_OFFICER",
                                "MAINTENANCE_TEAM",
                                "ADMINISTRATOR",
                              ]}
                            >
                              <UnifiedComplaintForm />
                            </RoleBasedRoute>
                          </UnifiedLayout>
                        }
                      />
                      <Route
                        path="/complaints/citizen-form"
                        element={
                          <UnifiedLayout>
<<<<<<< HEAD
                            <RoleBasedRoute allowedRoles={["CITIZEN"]}>
                              <QuickComplaintPage />
=======
                            <RoleBasedRoute
                              allowedRoles={["CITIZEN", "WARD_OFFICER"]}
                            >
                              <UnifiedComplaintForm />
>>>>>>> 0f4d1b38
                            </RoleBasedRoute>
                          </UnifiedLayout>
                        }
                      />
                      <Route
                        path="/complaints/new"
                        element={
                          <UnifiedLayout>
<<<<<<< HEAD
                            <RoleBasedRoute allowedRoles={["CITIZEN"]}>
                              <QuickComplaintPage />
=======
                            <RoleBasedRoute
                              allowedRoles={[
                                "CITIZEN",
                                "WARD_OFFICER",
                                "MAINTENANCE_TEAM",
                              ]}
                            >
                              <UnifiedComplaintForm />
>>>>>>> 0f4d1b38
                            </RoleBasedRoute>
                          </UnifiedLayout>
                        }
                      />
                      <Route
                        path="/complaints/:id"
                        element={
                          <UnifiedLayout>
                            <RoleBasedRoute
                              allowedRoles={[
                                "CITIZEN",
                                "WARD_OFFICER",
                                "MAINTENANCE_TEAM",
                                "ADMINISTRATOR",
                              ]}
                            >
                              <ComplaintDetails />
                            </RoleBasedRoute>
                          </UnifiedLayout>
                        }
                      />

                      {/* Ward Officer routes */}
                      <Route
                        path="/tasks"
                        element={
                          <UnifiedLayout>
                            <RoleBasedRoute allowedRoles={["WARD_OFFICER"]}>
                              <WardTasks />
                            </RoleBasedRoute>
                          </UnifiedLayout>
                        }
                      />
                      <Route
                        path="/ward"
                        element={
                          <UnifiedLayout>
                            <RoleBasedRoute allowedRoles={["WARD_OFFICER"]}>
                              <WardManagement />
                            </RoleBasedRoute>
                          </UnifiedLayout>
                        }
                      />

                      {/* Maintenance Team routes */}
                      <Route
                        path="/maintenance"
                        element={
                          <UnifiedLayout>
                            <RoleBasedRoute allowedRoles={["MAINTENANCE_TEAM"]}>
                              <MaintenanceTasks />
                            </RoleBasedRoute>
                          </UnifiedLayout>
                        }
                      />
                      <Route
                        path="/tasks/:id"
                        element={
                          <UnifiedLayout>
                            <RoleBasedRoute allowedRoles={["MAINTENANCE_TEAM"]}>
                              <TaskDetails />
                            </RoleBasedRoute>
                          </UnifiedLayout>
                        }
                      />

                      {/* Communication routes */}
                      <Route
                        path="/messages"
                        element={
                          <UnifiedLayout>
                            <RoleBasedRoute
                              allowedRoles={[
                                "WARD_OFFICER",
                                "MAINTENANCE_TEAM",
                              ]}
                            >
                              <Messages />
                            </RoleBasedRoute>
                          </UnifiedLayout>
                        }
                      />

                      {/* Unified Reports route */}
                      <Route
                        path="/reports"
                        element={
                          <UnifiedLayout>
                            <RoleBasedRoute
                              allowedRoles={[
                                "WARD_OFFICER",
                                "ADMINISTRATOR",
                                "MAINTENANCE_TEAM",
                              ]}
                            >
                              <UnifiedReports />
                            </RoleBasedRoute>
                          </UnifiedLayout>
                        }
                      />

                      {/* Admin routes */}
                      <Route
                        path="/admin/users"
                        element={
                          <UnifiedLayout>
                            <RoleBasedRoute allowedRoles={["ADMINISTRATOR"]}>
                              <AdminUsers />
                            </RoleBasedRoute>
                          </UnifiedLayout>
                        }
                      />
                      <Route
                        path="/admin/config"
                        element={
                          <UnifiedLayout>
                            <RoleBasedRoute allowedRoles={["ADMINISTRATOR"]}>
                              <AdminConfig />
                            </RoleBasedRoute>
                          </UnifiedLayout>
                        }
                      />
                      <Route
                        path="/admin/languages"
                        element={
                          <UnifiedLayout>
                            <RoleBasedRoute allowedRoles={["ADMINISTRATOR"]}>
                              <AdminLanguages />
                            </RoleBasedRoute>
                          </UnifiedLayout>
                        }
                      />
                      {/* Redirect old analytics routes to unified reports */}
                      <Route
                        path="/admin/analytics"
                        element={<Navigate to="/reports" replace />}
                      />
                      <Route
                        path="/admin/reports-analytics"
                        element={<Navigate to="/reports" replace />}
                      />

                      {/* Profile and Settings */}
                      <Route
                        path="/profile"
                        element={
                          <UnifiedLayout>
                            <RoleBasedRoute
                              allowedRoles={[
                                "CITIZEN",
                                "WARD_OFFICER",
                                "MAINTENANCE_TEAM",
                                "ADMINISTRATOR",
                              ]}
                            >
                              <Profile />
                            </RoleBasedRoute>
                          </UnifiedLayout>
                        }
                      />
                      <Route
                        path="/settings"
                        element={
                          <UnifiedLayout>
                            <RoleBasedRoute
                              allowedRoles={[
                                "CITIZEN",
                                "WARD_OFFICER",
                                "MAINTENANCE_TEAM",
                                "ADMINISTRATOR",
                              ]}
                            >
                              <Settings />
                            </RoleBasedRoute>
                          </UnifiedLayout>
                        }
                      />

                      {/* Catch all route */}
                      <Route path="*" element={<Navigate to="/" replace />} />
                    </Routes>
                  </Suspense>
                </div>
                <Toaster />
                <GlobalMessageHandler />
                <AuthErrorHandler />
              </Router>
            </OtpProvider>
          </AppInitializer>
        </SystemConfigProvider>
      </ErrorBoundary>
    </Provider>
  );
};

export default App;<|MERGE_RESOLUTION|>--- conflicted
+++ resolved
@@ -184,15 +184,10 @@
                         path="/complaints/citizen-form"
                         element={
                           <UnifiedLayout>
-<<<<<<< HEAD
-                            <RoleBasedRoute allowedRoles={["CITIZEN"]}>
-                              <QuickComplaintPage />
-=======
                             <RoleBasedRoute
                               allowedRoles={["CITIZEN", "WARD_OFFICER"]}
                             >
                               <UnifiedComplaintForm />
->>>>>>> 0f4d1b38
                             </RoleBasedRoute>
                           </UnifiedLayout>
                         }
@@ -201,10 +196,6 @@
                         path="/complaints/new"
                         element={
                           <UnifiedLayout>
-<<<<<<< HEAD
-                            <RoleBasedRoute allowedRoles={["CITIZEN"]}>
-                              <QuickComplaintPage />
-=======
                             <RoleBasedRoute
                               allowedRoles={[
                                 "CITIZEN",
@@ -213,7 +204,6 @@
                               ]}
                             >
                               <UnifiedComplaintForm />
->>>>>>> 0f4d1b38
                             </RoleBasedRoute>
                           </UnifiedLayout>
                         }
