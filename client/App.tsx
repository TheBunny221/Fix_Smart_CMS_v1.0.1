import React, { Suspense, lazy } from "react";
import {
  BrowserRouter as Router,
  Routes,
  Route,
  Navigate,
} from "react-router-dom";
import { Provider } from "react-redux";
import { Toaster } from "./components/ui/toaster";
import { store } from "./store";
import ErrorBoundary from "./components/ErrorBoundary";
import AppInitializer from "./components/AppInitializer";
import GlobalMessageHandler from "./components/GlobalMessageHandler";
import UnifiedLayout from "./components/layouts/UnifiedLayout";
import OtpProvider from "./contexts/OtpContext";
import { SystemConfigProvider } from "./contexts/SystemConfigContext";
import RoleBasedRoute from "./components/RoleBasedRoute";
import RoleBasedDashboard from "./components/RoleBasedDashboard";
import { Loader2 } from "lucide-react";

// Lazy load components for better performance
const Index = lazy(() => import("./pages/Index"));
const Login = lazy(() => import("./pages/Login"));
const Register = lazy(() => import("./pages/Register"));
const SetPassword = lazy(() => import("./pages/SetPassword"));
const Profile = lazy(() => import("./pages/Profile"));
const Unauthorized = lazy(() => import("./pages/Unauthorized"));

// Role-specific dashboards
const CitizenDashboard = lazy(() => import("./pages/CitizenDashboard"));
const WardOfficerDashboard = lazy(() => import("./pages/WardOfficerDashboard"));
const MaintenanceDashboard = lazy(() => import("./pages/MaintenanceDashboard"));
const AdminDashboard = lazy(() => import("./pages/AdminDashboard"));

// Complaint management
const ComplaintsList = lazy(() => import("./pages/ComplaintsList"));
const ComplaintDetails = lazy(() => import("./pages/ComplaintDetails"));
const CreateComplaint = lazy(() => import("./pages/CreateComplaint"));
const CitizenComplaintForm = lazy(() => import("./pages/CitizenComplaintForm"));
const GuestComplaintForm = lazy(() => import("./pages/GuestComplaintForm"));
const UnifiedComplaintForm = lazy(() => import("./pages/UnifiedComplaintForm"));
const GuestTrackComplaint = lazy(() => import("./pages/GuestTrackComplaint"));
const GuestServiceRequest = lazy(() => import("./pages/GuestServiceRequest"));
const GuestDashboard = lazy(() => import("./pages/GuestDashboard"));

// Ward Officer pages
const WardTasks = lazy(() => import("./pages/WardTasks"));
const WardManagement = lazy(() => import("./pages/WardManagement"));

// Maintenance Team pages
const MaintenanceTasks = lazy(() => import("./pages/MaintenanceTasks"));
const TaskDetails = lazy(() => import("./pages/TaskDetails"));

// Admin pages
const AdminUsers = lazy(() => import("./pages/AdminUsers"));
const AdminReports = lazy(() => import("./pages/AdminReports"));
const AdminConfig = lazy(() => import("./pages/AdminConfig"));
const AdminAnalytics = lazy(() => import("./pages/AdminAnalytics"));
const AdminLanguages = lazy(() => import("./pages/AdminLanguages"));
const ReportsAnalytics = lazy(() => import("./pages/ReportsAnalytics"));

// Communication
const Messages = lazy(() => import("./pages/Messages"));

// Settings
const Settings = lazy(() => import("./pages/Settings"));

// Loading component
const LoadingFallback: React.FC = () => (
  <div className="flex items-center justify-center min-h-screen">
    <div className="flex items-center space-x-2">
      <Loader2 className="h-6 w-6 animate-spin" />
      <span>Loading...</span>
    </div>
  </div>
);

const App: React.FC = () => {
  return (
    <Provider store={store}>
      <ErrorBoundary>
        <SystemConfigProvider>
          <AppInitializer>
            <OtpProvider>
              <Router>
                <div className="min-h-screen bg-gray-50">
                  <Suspense fallback={<LoadingFallback />}>
                    <Routes>
                      {/* Public routes */}
                      <Route path="/login" element={<Login />} />
                      <Route path="/register" element={<Register />} />
                      <Route
                        path="/set-password/:token"
                        element={<SetPassword />}
                      />
                      <Route
                        path="/guest/complaint"
                        element={<GuestComplaintForm />}
                      />
                      <Route
                        path="/complaint"
                        element={<UnifiedComplaintForm />}
                      />
                      <Route
                        path="/guest/track"
                        element={<GuestTrackComplaint />}
                      />
                      <Route
                        path="/guest/service-request"
                        element={<GuestServiceRequest />}
                      />
                      <Route
                        path="/guest/dashboard"
                        element={<GuestDashboard />}
                      />
                      <Route path="/unauthorized" element={<Unauthorized />} />

                      {/* Protected and Public Routes */}
                      {/* Home route */}
                      <Route
                        path="/"
                        element={
                          <UnifiedLayout>
                            <Index />
                          </UnifiedLayout>
                        }
                      />

<<<<<<< HEAD
                                  {/* Complaint routes */}
                                  <Route
                                    path="/complaints"
                                    element={
                                      <RoleBasedRoute
                                        allowedRoles={[
                                          "CITIZEN",
                                          "WARD_OFFICER",
                                          "MAINTENANCE_TEAM",
                                          "ADMINISTRATOR",
                                        ]}
                                      >
                                        <ComplaintsList />
                                      </RoleBasedRoute>
                                    }
                                  />
                                  <Route
                                    path="/complaints/create"
                                    element={
                                      <RoleBasedRoute
                                        allowedRoles={[
                                          "CITIZEN",
                                          "WARD_OFFICER",
                                          "MAINTENANCE_TEAM",
                                          "ADMINISTRATOR",
                                        ]}
                                      >
                                        <CreateComplaint />
                                      </RoleBasedRoute>
                                    }
                                  />
                                  <Route
                                    path="/complaints/citizen-form"
                                    element={
                                      <RoleBasedRoute
                                        allowedRoles={["CITIZEN"]}
                                      >
                                        <UnifiedComplaintForm />
                                      </RoleBasedRoute>
                                    }
                                  />
                                  <Route
                                    path="/complaints/new"
                                    element={
                                      <RoleBasedRoute
                                        allowedRoles={[
                                          "CITIZEN",
                                          "MAINTENANCE_TEAM",
                                        ]}
                                      >
                                        <UnifiedComplaintForm />
                                      </RoleBasedRoute>
                                    }
                                  />
                                  <Route
                                    path="/complaints/:id"
                                    element={
                                      <RoleBasedRoute
                                        allowedRoles={[
                                          "CITIZEN",
                                          "WARD_OFFICER",
                                          "MAINTENANCE_TEAM",
                                          "ADMINISTRATOR",
                                        ]}
                                      >
                                        <ComplaintDetails />
                                      </RoleBasedRoute>
                                    }
                                  />
=======
                      {/* Dashboard routes - Unified role-based routing */}
                      <Route
                        path="/dashboard"
                        element={
                          <UnifiedLayout>
                            <RoleBasedRoute
                              allowedRoles={[
                                "CITIZEN",
                                "WARD_OFFICER",
                                "MAINTENANCE_TEAM",
                                "ADMINISTRATOR",
                              ]}
                            >
                              <RoleBasedDashboard />
                            </RoleBasedRoute>
                          </UnifiedLayout>
                        }
                      />
>>>>>>> 08881fc3

                      {/* Complaint routes */}
                      <Route
                        path="/complaints"
                        element={
                          <UnifiedLayout>
                            <RoleBasedRoute
                              allowedRoles={[
                                "CITIZEN",
                                "WARD_OFFICER",
                                "MAINTENANCE_TEAM",
                                "ADMINISTRATOR",
                              ]}
                            >
                              <ComplaintsList />
                            </RoleBasedRoute>
                          </UnifiedLayout>
                        }
                      />
                      <Route
                        path="/complaints/create"
                        element={
                          <UnifiedLayout>
                            <RoleBasedRoute
                              allowedRoles={[
                                "CITIZEN",
                                "WARD_OFFICER",
                                "MAINTENANCE_TEAM",
                                "ADMINISTRATOR",
                              ]}
                            >
                              <CreateComplaint />
                            </RoleBasedRoute>
                          </UnifiedLayout>
                        }
                      />
                      <Route
                        path="/complaints/citizen-form"
                        element={
                          <UnifiedLayout>
                            <RoleBasedRoute allowedRoles={["CITIZEN"]}>
                              <UnifiedComplaintForm />
                            </RoleBasedRoute>
                          </UnifiedLayout>
                        }
                      />
                      <Route
                        path="/complaints/new"
                        element={
                          <UnifiedLayout>
                            <RoleBasedRoute allowedRoles={["CITIZEN"]}>
                              <UnifiedComplaintForm />
                            </RoleBasedRoute>
                          </UnifiedLayout>
                        }
                      />
                      <Route
                        path="/complaints/:id"
                        element={
                          <UnifiedLayout>
                            <RoleBasedRoute
                              allowedRoles={[
                                "CITIZEN",
                                "WARD_OFFICER",
                                "MAINTENANCE_TEAM",
                                "ADMINISTRATOR",
                              ]}
                            >
                              <ComplaintDetails />
                            </RoleBasedRoute>
                          </UnifiedLayout>
                        }
                      />

                      {/* Ward Officer routes */}
                      <Route
                        path="/tasks"
                        element={
                          <UnifiedLayout>
                            <RoleBasedRoute allowedRoles={["WARD_OFFICER"]}>
                              <WardTasks />
                            </RoleBasedRoute>
                          </UnifiedLayout>
                        }
                      />
                      <Route
                        path="/ward"
                        element={
                          <UnifiedLayout>
                            <RoleBasedRoute allowedRoles={["WARD_OFFICER"]}>
                              <WardManagement />
                            </RoleBasedRoute>
                          </UnifiedLayout>
                        }
                      />

                      {/* Maintenance Team routes */}
                      <Route
                        path="/maintenance"
                        element={
                          <UnifiedLayout>
                            <RoleBasedRoute allowedRoles={["MAINTENANCE_TEAM"]}>
                              <MaintenanceTasks />
                            </RoleBasedRoute>
                          </UnifiedLayout>
                        }
                      />
                      <Route
                        path="/tasks/:id"
                        element={
                          <UnifiedLayout>
                            <RoleBasedRoute allowedRoles={["MAINTENANCE_TEAM"]}>
                              <TaskDetails />
                            </RoleBasedRoute>
                          </UnifiedLayout>
                        }
                      />

                      {/* Communication routes */}
                      <Route
                        path="/messages"
                        element={
                          <UnifiedLayout>
                            <RoleBasedRoute
                              allowedRoles={[
                                "WARD_OFFICER",
                                "MAINTENANCE_TEAM",
                              ]}
                            >
                              <Messages />
                            </RoleBasedRoute>
                          </UnifiedLayout>
                        }
                      />

                      {/* Reports routes */}
                      <Route
                        path="/reports"
                        element={
                          <UnifiedLayout>
                            <RoleBasedRoute
                              allowedRoles={["WARD_OFFICER", "ADMINISTRATOR"]}
                            >
                              <AdminReports />
                            </RoleBasedRoute>
                          </UnifiedLayout>
                        }
                      />

                      {/* Admin routes */}
                      <Route
                        path="/admin/users"
                        element={
                          <UnifiedLayout>
                            <RoleBasedRoute allowedRoles={["ADMINISTRATOR"]}>
                              <AdminUsers />
                            </RoleBasedRoute>
                          </UnifiedLayout>
                        }
                      />
                      <Route
                        path="/admin/config"
                        element={
                          <UnifiedLayout>
                            <RoleBasedRoute allowedRoles={["ADMINISTRATOR"]}>
                              <AdminConfig />
                            </RoleBasedRoute>
                          </UnifiedLayout>
                        }
                      />
                      <Route
                        path="/admin/languages"
                        element={
                          <UnifiedLayout>
                            <RoleBasedRoute allowedRoles={["ADMINISTRATOR"]}>
                              <AdminLanguages />
                            </RoleBasedRoute>
                          </UnifiedLayout>
                        }
                      />
                      <Route
                        path="/admin/analytics"
                        element={
                          <UnifiedLayout>
                            <RoleBasedRoute allowedRoles={["ADMINISTRATOR"]}>
                              <AdminAnalytics />
                            </RoleBasedRoute>
                          </UnifiedLayout>
                        }
                      />
                      <Route
                        path="/admin/reports-analytics"
                        element={
                          <UnifiedLayout>
                            <RoleBasedRoute
                              allowedRoles={["ADMINISTRATOR", "WARD_OFFICER"]}
                            >
                              <ReportsAnalytics />
                            </RoleBasedRoute>
                          </UnifiedLayout>
                        }
                      />

                      {/* Profile and Settings */}
                      <Route
                        path="/profile"
                        element={
                          <UnifiedLayout>
                            <RoleBasedRoute
                              allowedRoles={[
                                "CITIZEN",
                                "WARD_OFFICER",
                                "MAINTENANCE_TEAM",
                                "ADMINISTRATOR",
                              ]}
                            >
                              <Profile />
                            </RoleBasedRoute>
                          </UnifiedLayout>
                        }
                      />
                      <Route
                        path="/settings"
                        element={
                          <UnifiedLayout>
                            <RoleBasedRoute
                              allowedRoles={[
                                "CITIZEN",
                                "WARD_OFFICER",
                                "MAINTENANCE_TEAM",
                                "ADMINISTRATOR",
                              ]}
                            >
                              <Settings />
                            </RoleBasedRoute>
                          </UnifiedLayout>
                        }
                      />

                      {/* Catch all route */}
                      <Route path="*" element={<Navigate to="/" replace />} />
                    </Routes>
                  </Suspense>
                </div>
                <Toaster />
                <GlobalMessageHandler />
              </Router>
            </OtpProvider>
          </AppInitializer>
        </SystemConfigProvider>
      </ErrorBoundary>
    </Provider>
  );
};

export default App;<|MERGE_RESOLUTION|>--- conflicted
+++ resolved
@@ -126,77 +126,6 @@
                         }
                       />
 
-<<<<<<< HEAD
-                                  {/* Complaint routes */}
-                                  <Route
-                                    path="/complaints"
-                                    element={
-                                      <RoleBasedRoute
-                                        allowedRoles={[
-                                          "CITIZEN",
-                                          "WARD_OFFICER",
-                                          "MAINTENANCE_TEAM",
-                                          "ADMINISTRATOR",
-                                        ]}
-                                      >
-                                        <ComplaintsList />
-                                      </RoleBasedRoute>
-                                    }
-                                  />
-                                  <Route
-                                    path="/complaints/create"
-                                    element={
-                                      <RoleBasedRoute
-                                        allowedRoles={[
-                                          "CITIZEN",
-                                          "WARD_OFFICER",
-                                          "MAINTENANCE_TEAM",
-                                          "ADMINISTRATOR",
-                                        ]}
-                                      >
-                                        <CreateComplaint />
-                                      </RoleBasedRoute>
-                                    }
-                                  />
-                                  <Route
-                                    path="/complaints/citizen-form"
-                                    element={
-                                      <RoleBasedRoute
-                                        allowedRoles={["CITIZEN"]}
-                                      >
-                                        <UnifiedComplaintForm />
-                                      </RoleBasedRoute>
-                                    }
-                                  />
-                                  <Route
-                                    path="/complaints/new"
-                                    element={
-                                      <RoleBasedRoute
-                                        allowedRoles={[
-                                          "CITIZEN",
-                                          "MAINTENANCE_TEAM",
-                                        ]}
-                                      >
-                                        <UnifiedComplaintForm />
-                                      </RoleBasedRoute>
-                                    }
-                                  />
-                                  <Route
-                                    path="/complaints/:id"
-                                    element={
-                                      <RoleBasedRoute
-                                        allowedRoles={[
-                                          "CITIZEN",
-                                          "WARD_OFFICER",
-                                          "MAINTENANCE_TEAM",
-                                          "ADMINISTRATOR",
-                                        ]}
-                                      >
-                                        <ComplaintDetails />
-                                      </RoleBasedRoute>
-                                    }
-                                  />
-=======
                       {/* Dashboard routes - Unified role-based routing */}
                       <Route
                         path="/dashboard"
@@ -215,7 +144,6 @@
                           </UnifiedLayout>
                         }
                       />
->>>>>>> 08881fc3
 
                       {/* Complaint routes */}
                       <Route
