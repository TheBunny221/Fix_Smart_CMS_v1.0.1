import bcrypt from "bcryptjs";

async function hash(password) {
  const salt = await bcrypt.genSalt(10);
  return await bcrypt.hash(password, salt);
}

function randomFrom(array) {
  return array[Math.floor(Math.random() * array.length)];
}

export default async function seedCommon(prisma, options = {}) {
  const {
    destructive = false,
    adminEmail = null,
    adminPassword = null,
    target = {},
  } = options;

  const targets = {
    wards: target.wards ?? 8,
    subZonesPerWard: target.subZonesPerWard ?? 3,
    maintenancePerWard: target.maintenancePerWard ?? 3,
    citizens: target.citizens ?? 8,
    complaints: target.complaints ?? 94,
    serviceRequests: target.serviceRequests ?? 10,
  };

  console.log(`🌱 Seeder started (destructive=${destructive})`);

  // If destructive, clear tables in order
  if (destructive) {
    console.log("🧹 Clearing ALL existing data...");
    await prisma.oTPSession.deleteMany({});
    await prisma.serviceRequestStatusLog.deleteMany({});
    await prisma.statusLog.deleteMany({});
    await prisma.notification.deleteMany({});
    await prisma.message.deleteMany({});
    await prisma.attachment.deleteMany({});
    await prisma.serviceRequest.deleteMany({});
    await prisma.complaint.deleteMany({});
    await prisma.user.deleteMany({});
    await prisma.subZone.deleteMany({});
    await prisma.ward.deleteMany({});
    await prisma.department.deleteMany({});
    await prisma.systemConfig.deleteMany({});
    await prisma.report.deleteMany({});
  } else {
    console.log(
      "ℹ️ Non-destructive mode: will only create missing data to reach targets",
    );
  }

  // 1. System config
  console.log("⚙️ Ensuring system configuration...");
  const configs = [
    {
      key: "APP_NAME",
      value: "Kochi Smart City",
      description: "Application name",
    },
    {
      key: "APP_LOGO_URL",
      value: "/logo.png",
      description: "URL for the application logo",
    },
    {
      key: "APP_LOGO_SIZE",
      value: "medium",
      description: "Size of the application logo (small, medium, large)",
    },
    {
      key: "COMPLAINT_ID_PREFIX",
      value: "KSC",
      description: "Prefix for complaint IDs",
    },
    {
      key: "COMPLAINT_ID_START_NUMBER",
      value: "1",
      description: "Starting number for complaint ID sequence",
    },
    {
      key: "COMPLAINT_ID_LENGTH",
      value: "4",
      description: "Length of the numeric part in complaint IDs",
    },
    {
      key: "OTP_EXPIRY_MINUTES",
      value: "5",
      description: "OTP expiration time in minutes",
    },
    {
      key: "MAX_FILE_SIZE_MB",
      value: "10",
      description: "Maximum file upload size in MB",
    },
    {
      key: "DEFAULT_SLA_HOURS",
      value: "48",
      description: "Default SLA time in hours",
    },
    {
      key: "ADMIN_EMAIL",
      value: "admin@cochinsmart.gov.in",
      description: "Administrator email address",
    },
    {
      key: "SYSTEM_MAINTENANCE",
      value: "false",
      description: "System maintenance mode",
    },
    {
      key: "NOTIFICATION_SETTINGS",
      value: '{"email":true,"sms":false}',
      description: "Notification preferences",
    },
    {
      key: "AUTO_ASSIGN_COMPLAINTS",
      value: "true",
      description: "Automatically assign complaints to ward officers",
    },
    {
      key: "CITIZEN_REGISTRATION_ENABLED",
      value: "true",
      description: "Allow citizen self-registration",
    },
    {
      key: "COMPLAINT_PRIORITIES",
      value: '["LOW","MEDIUM","HIGH","CRITICAL"]',
      description: "Available complaint priorities",
    },
    {
      key: "COMPLAINT_STATUSES",
      value:
        '["REGISTERED","ASSIGNED","IN_PROGRESS","RESOLVED","CLOSED","REOPENED"]',
      description: "Available complaint statuses",
    },
    // Map settings
    {
      key: "MAP_SEARCH_PLACE",
      value: "Kochi, Kerala, India",
      description: "Place context appended to searches",
    },
    {
      key: "MAP_COUNTRY_CODES",
      value: "in",
      description: "ISO2 country codes for Nominatim bias (comma-separated)",
    },
    {
      key: "MAP_DEFAULT_LAT",
      value: "9.9312",
      description: "Default map center latitude",
    },
    {
      key: "MAP_DEFAULT_LNG",
      value: "76.2673",
      description: "Default map center longitude",
    },
    {
      key: "MAP_BBOX_NORTH",
      value: "10.05",
      description: "North latitude of bounding box",
    },
    {
      key: "MAP_BBOX_SOUTH",
      value: "9.85",
      description: "South latitude of bounding box",
    },
    {
      key: "MAP_BBOX_EAST",
      value: "76.39",
      description: "East longitude of bounding box",
    },
    {
      key: "MAP_BBOX_WEST",
      value: "76.20",
      description: "West longitude of bounding box",
    },
<<<<<<< HEAD
=======
    {
      key: "APP_LOGO_SIZE",
      value: "medium",
      type: "app",
      description: "Logo size (small, medium, large)",
    },

    // Complaint ID settings
    {
      key: "COMPLAINT_ID_PREFIX",
      value: "KSC",
      type: "complaint",
      description: "Complaint ID prefix",
    },
    {
      key: "COMPLAINT_ID_START_NUMBER",
      value: "1",
      type: "complaint",
      description: "Starting number for complaint IDs",
    },
    {
      key: "COMPLAINT_ID_LENGTH",
      value: "4",
      type: "complaint",
      description: "Numeric length for complaint IDs",
    },

    // SLA & timings
    {
      key: "DEFAULT_SLA_HOURS",
      value: "48",
      type: "system",
      description: "Default SLA in hours",
    },
    {
      key: "OTP_EXPIRY_MINUTES",
      value: "5",
      type: "system",
      description: "OTP expiry in minutes",
    },

    // File uploads
    {
      key: "MAX_FILE_SIZE_MB",
      value: "10",
      type: "system",
      description: "Max upload size in MB",
    },

    // Admin & contact
    {
      key: "ADMIN_EMAIL",
      value: "admin@cochinsmart.gov.in",
      type: "system",
      description: "Administrator email",
    },
    {
      key: "CONTACT_HELPLINE",
      value: "1800-XXX-XXXX",
      type: "system",
      description: "Help line number",
    },
    {
      key: "CONTACT_EMAIL",
      value: "support@cochinsmartcity.in",
      type: "system",
      description: "Support email",
    },
    {
      key: "CONTACT_OFFICE_HOURS",
      value: "Monday - Friday: 9 AM - 6 PM",
      type: "system",
      description: "Office hours",
    },
    {
      key: "CONTACT_OFFICE_ADDRESS",
      value: "Cochin Corporation Office",
      type: "system",
      description: "Office address",
    },

    // System controls
    {
      key: "SYSTEM_MAINTENANCE",
      value: "false",
      type: "system",
      description: "Maintenance mode",
    },
    {
      key: "CITIZEN_REGISTRATION_ENABLED",
      value: "true",
      type: "system",
      description: "Allow citizen sign up",
    },
    {
      key: "AUTO_ASSIGN_COMPLAINTS",
      value: "true",
      type: "system",
      description: "Auto assign complaints to ward officers",
    },

    // Notifications
    {
      key: "NOTIFICATION_SETTINGS",
      value: '{"email":true,"sms":false}',
      type: "system",
      description: "Default notification settings (JSON)",
    },

    // Priorities & statuses
    {
      key: "COMPLAINT_PRIORITIES",
      value: '["LOW","MEDIUM","HIGH","CRITICAL"]',
      type: "system",
      description: "Complaint priorities (JSON)",
    },
    {
      key: "COMPLAINT_STATUSES",
      value:
        '["REGISTERED","ASSIGNED","IN_PROGRESS","RESOLVED","CLOSED","REOPENED"]',
      type: "system",
      description: "Complaint statuses (JSON)",
    },

    // Date & time
    {
      key: "DATE_TIME_FORMAT",
      value: "DD/MM/YYYY HH:mm",
      type: "system",
      description: "Default date/time format",
    },
    {
      key: "TIME_ZONE",
      value: "Asia/Kolkata",
      type: "system",
      description: "Default time zone",
    },

    // Map defaults
    {
      key: "MAP_SEARCH_PLACE",
      value: "Kochi, Kerala, India",
      type: "map",
      description: "Search place bias",
    },
    {
      key: "MAP_COUNTRY_CODES",
      value: "in",
      type: "map",
      description: "Country codes for map search",
    },
    { key: "MAP_DEFAULT_LAT", value: "9.9312", type: "map" },
    { key: "MAP_DEFAULT_LNG", value: "76.2673", type: "map" },
    { key: "MAP_BBOX_NORTH", value: "10.05", type: "map" },
    { key: "MAP_BBOX_SOUTH", value: "9.85", type: "map" },
    { key: "MAP_BBOX_EAST", value: "76.39", type: "map" },
    { key: "MAP_BBOX_WEST", value: "76.20", type: "map" },
>>>>>>> 79c4362b
  ];

  for (const cfg of configs) {
    await prisma.systemConfig.upsert({
      where: { key: cfg.key },
      update: {
        value: cfg.value,
        description: cfg.description ?? null,
        isActive: true,
      },
      create: { ...cfg, isActive: true },
    });
  }

  // 2. Departments
  console.log("🏢 Ensuring departments...");
  const departments = [
    { name: "Public Works", description: "Roads and infrastructure" },
    { name: "Water Supply", description: "Water distribution" },
    { name: "Electricity", description: "Power and lighting" },
    { name: "Waste Management", description: "Sanitation and waste" },
    { name: "IT Services", description: "Digital services" },
  ];
  for (const d of departments) {
    await prisma.department.upsert({
      where: { name: d.name },
      update: { description: d.description },
      create: d,
    });
  }

  // 3. Wards
  console.log("🏘️ Ensuring wards...");
  const wardsData = [
    { name: "Ward 1 - Fort Kochi", description: "Historic Fort Kochi area" },
    { name: "Ward 2 - Mattancherry", description: "Mattancherry" },
    { name: "Ward 3 - Ernakulam South", description: "Ernakulam South" },
    { name: "Ward 4 - Kadavanthra", description: "Kadavanthra" },
    { name: "Ward 5 - Panampilly Nagar", description: "Panampilly Nagar" },
    { name: "Ward 6 - Marine Drive", description: "Marine Drive" },
    { name: "Ward 7 - Willingdon Island", description: "Willingdon Island" },
    { name: "Ward 8 - Thevara", description: "Thevara" },
  ];

  let existingWards = await prisma.ward.findMany();
  if (destructive || existingWards.length === 0) {
    // Create wards from canonical list if none or destructive
    const created = [];
    for (const w of wardsData) {
      const ward = await prisma.ward.create({ data: w });
      created.push(ward);
    }
    existingWards = created;
  } else {
    // Ensure canonical wards exist, create missing ones
    const names = existingWards.map((w) => w.name);
    for (const w of wardsData) {
      if (!names.includes(w.name)) {
        const ward = await prisma.ward.create({ data: w });
        existingWards.push(ward);
      }
    }
  }

  // 4. Subzones
  console.log("📍 Ensuring sub-zones...");
  const subZoneMap = {
    "Ward 1 - Fort Kochi": [
      "Princess Street Area",
      "Fort Kochi Beach",
      "Chinese Fishing Nets",
    ],
    "Ward 2 - Mattancherry": ["Palace Road", "Synagogue Lane", "Spice Market"],
    "Ward 3 - Ernakulam South": ["MG Road", "Broadway", "Avenue Road"],
    "Ward 4 - Kadavanthra": ["Kakkanad Junction", "HMT Colony", "CUSAT Campus"],
    "Ward 5 - Panampilly Nagar": [
      "Gold Souk Area",
      "Hotel Strip",
      "Panampilly Avenue",
    ],
    "Ward 6 - Marine Drive": [
      "Marine Drive Walkway",
      "High Court Junction",
      "Menaka",
    ],
    "Ward 7 - Willingdon Island": ["Port Area", "Naval Base", "Island Express"],
    "Ward 8 - Thevara": ["Ferry Road", "Bishop Garden", "Thevara Junction"],
  };

  for (const ward of existingWards) {
    const zones = subZoneMap[ward.name] || [];
    for (const z of zones) {
      const exists = await prisma.subZone.findFirst({
        where: { name: z, wardId: ward.id },
      });
      if (!exists) {
        await prisma.subZone.create({
          data: {
            name: z,
            wardId: ward.id,
            description: `${z} in ${ward.name}`,
          },
        });
      }
    }
  }

  // 5. Users: Admin, Ward officers, Maintenance, Citizens
  console.log("👥 Ensuring users...");

  // Admin
  if (adminEmail && adminPassword) {
    const existingAdmin = await prisma.user.findUnique({
      where: { email: adminEmail },
    });
    if (!existingAdmin) {
      const hashed = await hash(adminPassword);
      await prisma.user.create({
        data: {
          email: adminEmail,
          fullName: "Administrator",
          password: hashed,
          role: "ADMINISTRATOR",
          language: "en",
          isActive: true,
          joinedOn: new Date(),
        },
      });
      console.log(`✅ Created admin: ${adminEmail}`);
    } else if (existingAdmin.role !== "ADMINISTRATOR") {
      await prisma.user.update({
        where: { email: adminEmail },
        data: { role: "ADMINISTRATOR" },
      });
      console.log(`✅ Promoted ${adminEmail} to ADMINISTRATOR`);
    } else {
      console.log(`ℹ️ Admin ${adminEmail} exists`);
    }
  } else {
    console.log(
      "⚠️ ADMIN_EMAIL or ADMIN_PASSWORD not provided; skipping admin creation/promotion.",
    );
  }

  // Ward officers: ensure one per ward
  const officerNames = [
    "Rajesh Kumar",
    "Priya Nair",
    "Mohammed Ali",
    "Sunitha Menon",
    "Ravi Krishnan",
    "Deepa Thomas",
    "Arun Vijayan",
    "Shweta Sharma",
  ];

  const wardOfficers = [];
  for (let i = 0; i < existingWards.length; i++) {
    const ward = existingWards[i];
    const existingOfficer = await prisma.user.findFirst({
      where: { role: "WARD_OFFICER", wardId: ward.id },
    });
    if (existingOfficer) {
      wardOfficers.push(existingOfficer);
      continue;
    }
    const email = `officer${i + 1}@cochinsmartcity.gov.in`;
    const hashed = await hash("officer123");
    const officer = await prisma.user.create({
      data: {
        email,
        fullName: officerNames[i] || `Ward Officer ${i + 1}`,
        phoneNumber: null,
        password: hashed,
        role: "WARD_OFFICER",
        wardId: ward.id,
        language: "en",
        isActive: true,
        joinedOn: new Date(),
      },
    });
    wardOfficers.push(officer);
  }

  // Maintenance team: ensure n per ward
  const maintenanceTeamNames = [
    "Suresh Kumar",
    "Leela Devi",
    "Vinod Electrician",
    "Ramesh Cleaner",
    "Pradeep Singh",
    "Kavitha Nair",
    "Ajay Menon",
    "Sunita Sharma",
    "Rakesh Pillai",
    "Maya Jose",
    "Anil Thomas",
    "Shanti Devi",
    "Deepak Raj",
    "Radha Krishnan",
    "Manoj Kumar",
    "Geetha Varma",
    "Ravi Mohan",
    "Latha Nair",
    "Vijay Das",
    "Pooja Menon",
    "Ashok Kumar",
    "Meera Pillai",
    "Ganesh Nair",
    "Sreeja Thomas",
  ];

  const maintenance = [];
  let memberIndex = 0;
  for (let wardIndex = 0; wardIndex < existingWards.length; wardIndex++) {
    const ward = existingWards[wardIndex];
    const existingMembers = await prisma.user.findMany({
      where: { role: "MAINTENANCE_TEAM", wardId: ward.id },
    });
    for (let j = existingMembers.length; j < targets.maintenancePerWard; j++) {
      const name =
        maintenanceTeamNames[memberIndex % maintenanceTeamNames.length];
      const email = `maintenance${memberIndex + 1}@cochinsmartcity.gov.in`;
      const hashed = await hash("maintenance123");
      const member = await prisma.user.create({
        data: {
          email,
          fullName: `${name} - Ward ${wardIndex + 1}`,
          phoneNumber: null,
          password: hashed,
          role: "MAINTENANCE_TEAM",
          department: null,
          wardId: ward.id,
          language: "en",
          isActive: true,
          joinedOn: new Date(),
        },
      });
      maintenance.push(member);
      memberIndex++;
    }
    // include existing members as well
    maintenance.push(...existingMembers);
  }

  // Citizens: ensure at least target.citizens
  const citizenData = [
    {
      name: "Arjun Menon",
      email: "arjun.menon@citizen.test",
      phone: "+91-9876540001",
    },
    {
      name: "Kavya Nair",
      email: "kavya.nair@citizen.test",
      phone: "+91-9876540002",
    },
    {
      name: "Joseph Cherian",
      email: "joseph.cherian@citizen.test",
      phone: "+91-9876540003",
    },
    {
      name: "Lakshmi Pillai",
      email: "lakshmi.pillai@citizen.test",
      phone: "+91-9876540004",
    },
    {
      name: "Anand Kumar",
      email: "anand.kumar@citizen.test",
      phone: "+91-9876540005",
    },
    {
      name: "Maya George",
      email: "maya.george@citizen.test",
      phone: "+91-9876540006",
    },
    {
      name: "Vishnu Warrier",
      email: "vishnu.warrier@citizen.test",
      phone: "+91-9876540007",
    },
    {
      name: "Nisha Kumari",
      email: "nisha.kumari@citizen.test",
      phone: "+91-9876540008",
    },
  ];

  const citizens = [];
  const existingCitizens = await prisma.user.findMany({
    where: { role: "CITIZEN" },
  });
  for (const e of existingCitizens) citizens.push(e);

  for (let i = citizens.length; i < targets.citizens; i++) {
    const info = citizenData[i % citizenData.length];
    const email = info.email.replace("@citizen.test", `+${i}@citizen.test`);
    const hashed = await hash("citizen123");
    const citizen = await prisma.user.create({
      data: {
        email,
        fullName: info.name,
        phoneNumber: info.phone,
        password: hashed,
        role: "CITIZEN",
        wardId: randomFrom(existingWards).id,
        language: "en",
        isActive: true,
        joinedOn: new Date(),
      },
    });
    citizens.push(citizen);
  }

  // 6. Complaint Types
  console.log("🏷️ Ensuring complaint types...");
  const complaintTypesData = [
    {
      key: "COMPLAINT_TYPE_WATER_SUPPLY",
      name: "Water Supply",
      description: "Issues related to water supply",
      priority: "HIGH",
      slaHours: 24,
    },
    {
      key: "COMPLAINT_TYPE_ELECTRICITY",
      name: "Electricity",
      description: "Power outages",
      priority: "HIGH",
      slaHours: 12,
    },
    {
      key: "COMPLAINT_TYPE_ROAD_REPAIR",
      name: "Road Repair",
      description: "Damaged roads",
      priority: "MEDIUM",
      slaHours: 72,
    },
    {
      key: "COMPLAINT_TYPE_WASTE_MANAGEMENT",
      name: "Waste Management",
      description: "Garbage collection",
      priority: "MEDIUM",
      slaHours: 48,
    },
    {
      key: "COMPLAINT_TYPE_STREET_LIGHTING",
      name: "Street Lighting",
      description: "Street lights",
      priority: "LOW",
      slaHours: 48,
    },
    {
      key: "COMPLAINT_TYPE_DRAINAGE",
      name: "Drainage",
      description: "Blocked drains",
      priority: "HIGH",
      slaHours: 24,
    },
  ];
  for (const t of complaintTypesData) {
    const exists = await prisma.systemConfig.findUnique({
      where: { key: t.key },
    });
    if (!exists) {
      await prisma.systemConfig.create({
        data: {
          key: t.key,
          value: JSON.stringify({
            name: t.name,
            description: t.description,
            priority: t.priority,
            slaHours: t.slaHours,
          }),
          description: `Complaint type ${t.name}`,
          isActive: true,
        },
      });
    }
  }

  // 7. Complaints: ensure at least targets.complaints
  console.log(
    `📝 Ensuring sample complaints (target ${targets.complaints})...`,
  );
  const wardCenters = {
    "Fort Kochi": { lat: 9.9667, lng: 76.2425 },
    Mattancherry: { lat: 9.9611, lng: 76.259 },
    "Ernakulam South": { lat: 9.9816, lng: 76.2822 },
    Kadavanthra: { lat: 9.9719, lng: 76.2999 },
    "Panampilly Nagar": { lat: 9.9681, lng: 76.2993 },
    "Marine Drive": { lat: 9.9815, lng: 76.2808 },
    "Willingdon Island": { lat: 9.9447, lng: 76.264 },
    Thevara: { lat: 9.9494, lng: 76.2992 },
  };
  function jitter(v, amt = 0.01) {
    return v + (Math.random() - 0.5) * amt;
  }
  const existingComplaintsCount = await prisma.complaint.count();
  const needed = Math.max(0, targets.complaints - existingComplaintsCount);
  if (needed === 0) {
    console.log(
      `ℹ️ Complaints already meet target (${existingComplaintsCount})`,
    );
  } else {
    console.log(`🔧 Creating ${needed} complaints...`);
    const complaintTypes = [
      "WATER_SUPPLY",
      "ELECTRICITY",
      "ROAD_REPAIR",
      "WASTE_MANAGEMENT",
      "STREET_LIGHTING",
      "DRAINAGE",
    ];
    const priorities = ["LOW", "MEDIUM", "HIGH", "CRITICAL"];
    const sixMonthsAgo = new Date(Date.now() - 6 * 30 * 24 * 60 * 60 * 1000);
    const now = new Date();

    for (let i = 0; i < needed; i++) {
      const complaintIndex = existingComplaintsCount + i + 1;
      const randomWard = randomFrom(existingWards);
      const randomCitizen = randomFrom(citizens);
      const randomOfficer =
        wardOfficers.find((o) => o.wardId === randomWard.id) ||
        randomFrom(wardOfficers);
      const complaintType = randomFrom(complaintTypes);
      const priority = randomFrom(priorities);

      const r = Math.random();
      let status = "REGISTERED";
      if (r < 0.4) status = "REGISTERED";
      else if (r < 0.9)
        status = randomFrom(["ASSIGNED", "IN_PROGRESS", "RESOLVED", "CLOSED"]);
      else status = "REOPENED";

      const complaintId = `KSC${String(complaintIndex).padStart(4, "0")}`;
      const timeRange = now.getTime() - sixMonthsAgo.getTime();
      const complaintDate = new Date(
        sixMonthsAgo.getTime() + Math.random() * timeRange,
      );
      const assignedDate = new Date(
        complaintDate.getTime() + 2 * 60 * 60 * 1000,
      );
      const inProgressDate = new Date(
        assignedDate.getTime() + 3 * 60 * 60 * 1000,
      );
      const resolvedDate = new Date(
        complaintDate.getTime() + 5 * 24 * 60 * 60 * 1000,
      );
      const closedDate = new Date(
        complaintDate.getTime() + 6 * 24 * 60 * 60 * 1000,
      );
      const deadline = new Date(
        complaintDate.getTime() + 7 * 24 * 60 * 60 * 1000,
      );

      const wardMaintenanceTeam = await prisma.user.findMany({
        where: { role: "MAINTENANCE_TEAM", wardId: randomWard.id },
      });
      let assignedTeamMember =
        wardMaintenanceTeam.length > 0
          ? randomFrom(wardMaintenanceTeam)
          : randomFrom(maintenance);

      const areaName = randomWard.name.split(" - ")[1] || randomWard.name;
      const center = wardCenters[areaName] || { lat: 9.9312, lng: 76.2673 };
      const lat = jitter(center.lat, 0.02);
      const lng = jitter(center.lng, 0.02);

      let complaintData = {
        complaintId,
        title: `${complaintType.replace("_", " ")} Issue in ${randomWard.name}`,
        description: `Complaint regarding ${complaintType.toLowerCase().replace(/_/g, " ")} submitted by ${randomCitizen.fullName}`,
        type: complaintType,
        status,
        priority,
        slaStatus:
          status === "RESOLVED" || status === "CLOSED"
            ? "COMPLETED"
            : "ON_TIME",
        wardId: randomWard.id,
        area: areaName,
        landmark: `Near ${areaName} junction`,
        address: `Sample address in ${randomWard.name}`,
        coordinates: JSON.stringify({ latitude: lat, longitude: lng }),
        latitude: lat,
        longitude: lng,
        contactName: randomCitizen.fullName,
        contactEmail: randomCitizen.email,
        contactPhone: randomCitizen.phoneNumber,
        submittedById: randomCitizen.id,
        createdAt: complaintDate,
        submittedOn: complaintDate,
        deadline,
        rating:
          (status === "RESOLVED" || status === "CLOSED") && Math.random() > 0.4
            ? Math.floor(Math.random() * 5) + 1
            : null,
      };

      if (status === "REGISTERED") {
        complaintData = {
          ...complaintData,
          wardOfficerId: randomOfficer?.id || null,
          maintenanceTeamId: null,
          assignedToId: null,
          assignedOn: null,
          resolvedOn: null,
          closedOn: null,
        };
      } else if (status === "REOPENED") {
        const previousOfficer = randomOfficer || randomFrom(wardOfficers);
        const previousTeam = assignedTeamMember || randomFrom(maintenance);
        complaintData = {
          ...complaintData,
          wardOfficerId: previousOfficer?.id || null,
          maintenanceTeamId: previousTeam?.id || null,
          assignedToId: previousTeam?.id || null,
          assignedOn: assignedDate,
          resolvedOn: resolvedDate,
          closedOn: closedDate,
        };
      } else {
        const teamId = assignedTeamMember?.id || null;
        complaintData = {
          ...complaintData,
          wardOfficerId: randomOfficer?.id || null,
          maintenanceTeamId: teamId,
          assignedToId: teamId, // mirror to legacy for compatibility
          assignedOn: assignedDate,
          resolvedOn:
            status === "RESOLVED" || status === "CLOSED" ? resolvedDate : null,
          closedOn: status === "CLOSED" ? closedDate : null,
        };
      }

      const complaint = await prisma.complaint.create({ data: complaintData });

      // Status logs - detailed realistic workflow notes
      const adminUser = adminEmail
        ? await prisma.user.findUnique({ where: { email: adminEmail } })
        : null;
      await prisma.statusLog
        .create({
          data: {
            complaintId: complaint.id,
            userId:
              adminUser?.id || randomOfficer?.id || assignedTeamMember?.id,
            fromStatus: null,
            toStatus: "REGISTERED",
            comment: "Complaint registered in the system",
            timestamp: complaintDate,
          },
        })
        .catch(() => {});

      if (status === "REGISTERED") continue;

      if (complaintData.wardOfficerId) {
        await prisma.statusLog
          .create({
            data: {
              complaintId: complaint.id,
              userId: complaintData.wardOfficerId,
              fromStatus: "REGISTERED",
              toStatus: "ASSIGNED",
              comment: "Assigned to ward officer",
              timestamp: assignedDate,
            },
          })
          .catch(() => {});
      }

      if (["IN_PROGRESS", "RESOLVED", "CLOSED", "REOPENED"].includes(status)) {
        await prisma.statusLog
          .create({
            data: {
              complaintId: complaint.id,
              userId: complaintData.assignedToId || complaintData.wardOfficerId,
              fromStatus: "ASSIGNED",
              toStatus: "IN_PROGRESS",
              comment: "Team dispatched and work started at site",
              timestamp: inProgressDate,
            },
          })
          .catch(() => {});
        // Add extra progress notes
        const reached = new Date(inProgressDate.getTime() + 45 * 60 * 1000);
        await prisma.statusLog
          .create({
            data: {
              complaintId: complaint.id,
              userId: complaintData.assignedToId || complaintData.wardOfficerId,
              fromStatus: "IN_PROGRESS",
              toStatus: "IN_PROGRESS",
              comment: "Reached site and assessed issue",
              timestamp: reached,
            },
          })
          .catch(() => {});
        const materialsProcured = new Date(reached.getTime() + 60 * 60 * 1000);
        await prisma.statusLog
          .create({
            data: {
              complaintId: complaint.id,
              userId: complaintData.assignedToId || complaintData.wardOfficerId,
              fromStatus: "IN_PROGRESS",
              toStatus: "IN_PROGRESS",
              comment: "Procured necessary materials from store",
              timestamp: materialsProcured,
            },
          })
          .catch(() => {});
      }

      if (status === "RESOLVED" || status === "CLOSED") {
        await prisma.statusLog
          .create({
            data: {
              complaintId: complaint.id,
              userId: complaintData.assignedToId || complaintData.wardOfficerId,
              fromStatus: "IN_PROGRESS",
              toStatus: "RESOLVED",
              comment: "Issue fixed and verified with citizen",
              timestamp: resolvedDate,
            },
          })
          .catch(() => {});
        if (status === "CLOSED") {
          await prisma.statusLog
            .create({
              data: {
                complaintId: complaint.id,
                userId: complaintData.wardOfficerId || null,
                fromStatus: "RESOLVED",
                toStatus: "CLOSED",
                comment: "Complaint closed",
                timestamp: closedDate,
              },
            })
            .catch(() => {});
        }
      }

      // Attachments and photos for realism
      try {
        const addImage = Math.random() > 0.4;
        const addPdf = Math.random() > 0.6;
        if (addImage) {
          const imgUrl = `https://images.unsplash.com/photo-1509395176047-4a66953fd231?w=800&q=80&sig=${complaintIndex}`;
          await prisma.attachment.create({
            data: {
              complaintId: complaint.id,
              fileName: `photo_${complaintIndex}.jpg`,
              originalName: `site-photo-${complaintIndex}.jpg`,
              mimeType: "image/jpeg",
              size: Math.floor(120000 + Math.random() * 800000),
              url: imgUrl,
            },
          });
        }
        if (addPdf) {
          await prisma.attachment.create({
            data: {
              complaintId: complaint.id,
              fileName: `report_${complaintIndex}.pdf`,
              originalName: `inspection-report-${complaintIndex}.pdf`,
              mimeType: "application/pdf",
              size: Math.floor(50000 + Math.random() * 200000),
              url: "https://www.w3.org/WAI/ER/tests/xhtml/testfiles/resources/pdf/dummy.pdf",
            },
          });
        }

        // Complaint photos captured by maintenance
        if (
          ["IN_PROGRESS", "RESOLVED", "CLOSED", "REOPENED"].includes(status) &&
          assignedTeamMember?.id
        ) {
          const photosCount = 1 + Math.floor(Math.random() * 2);
          for (let p = 0; p < photosCount; p++) {
            const photoUrl = `https://images.unsplash.com/photo-1541726260-e6b6a87b8026?w=1200&q=80&sig=${complaintIndex}-${p}`;
            await prisma.complaintPhoto.create({
              data: {
                complaintId: complaint.id,
                uploadedByTeamId: assignedTeamMember.id,
                photoUrl,
                fileName: `progress_${complaintIndex}_${p}.jpg`,
                originalName: `progress_${complaintIndex}_${p}.jpg`,
                mimeType: "image/jpeg",
                size: Math.floor(100000 + Math.random() * 600000),
                description: p === 0 ? "Initial condition" : "Work in progress",
              },
            });
          }
        }

        // Materials used sample
        const materialCatalog = [
          { name: "PVC Pipe", unit: "meter" },
          { name: "LED Bulb", unit: "piece" },
          { name: "Copper Wire", unit: "meter" },
          { name: "Cement", unit: "kg" },
          { name: "Drain Cleaner", unit: "liter" },
          { name: "Fuse", unit: "piece" },
        ];
        if (
          ["IN_PROGRESS", "RESOLVED", "CLOSED"].includes(status) &&
          assignedTeamMember?.id &&
          Math.random() > 0.3
        ) {
          const usedCount = 1 + Math.floor(Math.random() * 3);
          for (let m = 0; m < usedCount; m++) {
            const mat = randomFrom(materialCatalog);
            await prisma.material.create({
              data: {
                complaintId: complaint.id,
                materialName: mat.name,
                quantity: 1 + Math.floor(Math.random() * 5),
                unit: mat.unit,
                notes:
                  Math.random() > 0.5 ? `Used during fix step ${m + 1}` : null,
                addedById: assignedTeamMember.id,
              },
            });
          }
        }
      } catch (e) {
        console.warn("Seed attachment/photo/material error:", e?.message);
      }

      if (status === "REOPENED") {
        const reopenedTimestamp = new Date(
          now.getTime() - Math.random() * 30 * 24 * 60 * 60 * 1000,
        );
        await prisma.statusLog
          .create({
            data: {
              complaintId: complaint.id,
              userId: complaintData.wardOfficerId || null,
              fromStatus: "CLOSED",
              toStatus: "REOPENED",
              comment: "Complaint reopened",
              timestamp: reopenedTimestamp,
            },
          })
          .catch(() => {});
        const reopenAssigned = new Date(
          reopenedTimestamp.getTime() + 2 * 60 * 60 * 1000,
        );
        await prisma.statusLog
          .create({
            data: {
              complaintId: complaint.id,
              userId: complaintData.assignedToId || complaintData.wardOfficerId,
              fromStatus: "REOPENED",
              toStatus: "ASSIGNED",
              comment: "Reassigned after reopen",
              timestamp: reopenAssigned,
            },
          })
          .catch(() => {});
        const reopenInProgress = new Date(
          reopenAssigned.getTime() + 3 * 60 * 60 * 1000,
        );
        await prisma.statusLog
          .create({
            data: {
              complaintId: complaint.id,
              userId: complaintData.assignedToId || complaintData.wardOfficerId,
              fromStatus: "ASSIGNED",
              toStatus: "IN_PROGRESS",
              comment: "Work started after reopen",
              timestamp: reopenInProgress,
            },
          })
          .catch(() => {});
      }
    }
  }

  // 8. Service Requests
  console.log(
    `🔧 Ensuring sample service requests (target ${targets.serviceRequests})...`,
  );
  const existingSRCount = await prisma.serviceRequest.count();
  const srNeeded = Math.max(0, targets.serviceRequests - existingSRCount);
  if (srNeeded === 0) {
    console.log(
      `ℹ�� Service requests already meet target (${existingSRCount})`,
    );
  } else {
    const serviceTypes = [
      "BIRTH_CERTIFICATE",
      "DEATH_CERTIFICATE",
      "TRADE_LICENSE",
      "BUILDING_PERMIT",
      "WATER_CONNECTION",
      "ELECTRICITY_CONNECTION",
    ];
    for (let i = 0; i < srNeeded; i++) {
      const randomWard = randomFrom(existingWards);
      const randomCitizen = randomFrom(citizens);
      const serviceType = randomFrom(serviceTypes);
      const statuses = [
        "SUBMITTED",
        "VERIFIED",
        "PROCESSING",
        "APPROVED",
        "COMPLETED",
      ];
      const status = randomFrom(statuses);
      await prisma.serviceRequest.create({
        data: {
          title: `${serviceType.replace(/_/g, " ")} Application`,
          serviceType,
          description: `Application for ${serviceType.toLowerCase().replace(/_/g, " ")}`,
          status,
          priority: "MEDIUM",
          wardId: randomWard.id,
          area: randomWard.name.split(" - ")[1] || randomWard.name,
          address: `Sample address in ${randomWard.name}`,
          contactName: randomCitizen.fullName,
          contactEmail: randomCitizen.email,
          contactPhone: randomCitizen.phoneNumber,
          submittedById: randomCitizen.id,
          submittedOn: new Date(
            Date.now() - Math.random() * 30 * 24 * 60 * 60 * 1000,
          ),
          expectedCompletion: new Date(Date.now() + 14 * 24 * 60 * 60 * 1000),
        },
      });
    }
  }

  // 9. Notifications: ensure some for first 3 citizens
  console.log("🔔 Ensuring notifications for sample citizens...");
  const allCitizens = await prisma.user.findMany({
    where: { role: "CITIZEN" },
    take: 3,
  });
  for (const c of allCitizens) {
    const exists = await prisma.notification.findFirst({
      where: {
        userId: c.id,
        title: { contains: "Welcome to Kochi Smart City" },
      },
    });
    if (!exists) {
      await prisma.notification.create({
        data: {
          userId: c.id,
          type: "IN_APP",
          title: "Welcome to Kochi Smart City",
          message: "Thank you for registering with our platform.",
          sentAt: new Date(),
        },
      });
    }
  }

  // 10. Dedicated demo complaints for maintenance1 (for dashboard validation)
  try {
    const m1 = await prisma.user.findUnique({
      where: { email: "maintenance1@cochinsmartcity.gov.in" },
    });
    if (m1) {
      const targetPerStatus = {
        ASSIGNED: 2,
        IN_PROGRESS: 2,
        RESOLVED: 2,
        CLOSED: 2,
        REOPENED: 2,
      };
      const grouped = await prisma.complaint.groupBy({
        by: ["status"],
        where: { maintenanceTeamId: m1.id },
        _count: { status: true },
      });
      const m1ByStatus = {};
      for (const g of grouped) m1ByStatus[g.status] = g._count.status;
      const createPlan = [];
      for (const status in targetPerStatus) {
        const min = targetPerStatus[status];
        const have = m1ByStatus[status] || 0;
        const missing = Math.max(0, min - have);
        for (let i = 0; i < missing; i++) createPlan.push(status);
      }
      if (createPlan.length > 0) {
        console.log(
          `🧩 Creating ${createPlan.length} focused complaints for ${m1.email}...`,
        );
        const m1Ward = await prisma.ward.findUnique({
          where: { id: m1.wardId },
        });
        const m1Officer = await prisma.user.findFirst({
          where: { role: "WARD_OFFICER", wardId: m1.wardId },
        });
        const demoCitizen = await prisma.user.findFirst({
          where: { role: "CITIZEN" },
        });
        const baseNow = new Date();
        const types = [
          "WATER_SUPPLY",
          "ELECTRICITY",
          "ROAD_REPAIR",
          "WASTE_MANAGEMENT",
          "STREET_LIGHTING",
          "DRAINAGE",
        ];
        const areaName =
          m1Ward?.name?.split(" - ")[1] || m1Ward?.name || "Fort Kochi";
        const center = wardCenters[areaName] || { lat: 9.9312, lng: 76.2673 };
        const existingCount = await prisma.complaint.count();
        for (let i = 0; i < createPlan.length; i++) {
          const status = createPlan[i];
          const type = types[i % types.length];
          const lat = jitter(center.lat, 0.01);
          const lng = jitter(center.lng, 0.01);
          const submittedOn = new Date(
            baseNow.getTime() - (i + 1) * 24 * 60 * 60 * 1000,
          );
          const assignedOn = new Date(
            submittedOn.getTime() + 2 * 60 * 60 * 1000,
          );
          const inProgressOn = new Date(
            assignedOn.getTime() + 3 * 60 * 60 * 1000,
          );
          const resolvedOn = new Date(
            submittedOn.getTime() + 2 * 24 * 60 * 60 * 1000,
          );
          const closedOn = new Date(
            submittedOn.getTime() + 3 * 24 * 60 * 60 * 1000,
          );
          const deadline = new Date(
            submittedOn.getTime() + 7 * 24 * 60 * 60 * 1000,
          );
          const complaintId = `KSC${String(existingCount + i + 2000).padStart(4, "0")}`;

          const data = {
            complaintId,
            title: `${type.replace(/_/g, " ")} Issue for Maintenance1`,
            description: `Demo complaint seeded for dashboard validation assigned to ${m1.fullName}.`,
            type,
            status,
            priority: randomFrom(["LOW", "MEDIUM", "HIGH"]),
            slaStatus:
              status === "RESOLVED" || status === "CLOSED"
                ? "COMPLETED"
                : "ON_TIME",
            wardId: m1.wardId,
            area: areaName,
            landmark: `Near ${areaName} junction`,
            address: `Sample address in ${m1Ward?.name || areaName}`,
            coordinates: JSON.stringify({ latitude: lat, longitude: lng }),
            latitude: lat,
            longitude: lng,
            contactName: demoCitizen?.fullName || "Demo Citizen",
            contactEmail: demoCitizen?.email || "demo@citizen.test",
            contactPhone: demoCitizen?.phoneNumber || "+91-9876500000",
            submittedById: demoCitizen?.id || null,
            wardOfficerId: m1Officer?.id || null,
            maintenanceTeamId: m1.id,
            assignedToId: m1.id,
            submittedOn,
            assignedOn: [
              "ASSIGNED",
              "IN_PROGRESS",
              "RESOLVED",
              "CLOSED",
              "REOPENED",
            ].includes(status)
              ? assignedOn
              : null,
            resolvedOn: ["RESOLVED", "CLOSED"].includes(status)
              ? resolvedOn
              : null,
            closedOn: ["CLOSED"].includes(status) ? closedOn : null,
            deadline,
          };

          const c = await prisma.complaint.create({ data });

          await prisma.statusLog.create({
            data: {
              complaintId: c.id,
              userId: m1Officer?.id || m1.id,
              fromStatus: null,
              toStatus: "REGISTERED",
              comment: "Complaint registered in the system",
              timestamp: submittedOn,
            },
          });
          await prisma.statusLog.create({
            data: {
              complaintId: c.id,
              userId: m1Officer?.id || m1.id,
              fromStatus: "REGISTERED",
              toStatus: "ASSIGNED",
              comment: `Assigned to ${m1.fullName}`,
              timestamp: assignedOn,
            },
          });
          if (
            ["IN_PROGRESS", "RESOLVED", "CLOSED", "REOPENED"].includes(status)
          ) {
            await prisma.statusLog.create({
              data: {
                complaintId: c.id,
                userId: m1.id,
                fromStatus: "ASSIGNED",
                toStatus: "IN_PROGRESS",
                comment: "Work started by maintenance team",
                timestamp: inProgressOn,
              },
            });
          }
          if (["RESOLVED", "CLOSED"].includes(status)) {
            await prisma.statusLog.create({
              data: {
                complaintId: c.id,
                userId: m1.id,
                fromStatus: "IN_PROGRESS",
                toStatus: "RESOLVED",
                comment: "Issue fixed and verified",
                timestamp: resolvedOn,
              },
            });
          }
          if (["CLOSED"].includes(status)) {
            await prisma.statusLog.create({
              data: {
                complaintId: c.id,
                userId: m1Officer?.id || m1.id,
                fromStatus: "RESOLVED",
                toStatus: "CLOSED",
                comment: "Complaint closed",
                timestamp: closedOn,
              },
            });
          }
          if (["REOPENED"].includes(status)) {
            const reopenTime = new Date(
              closedOn.getTime() + 24 * 60 * 60 * 1000,
            );
            await prisma.statusLog.create({
              data: {
                complaintId: c.id,
                userId: m1Officer?.id || m1.id,
                fromStatus: "CLOSED",
                toStatus: "REOPENED",
                comment: "Complaint reopened by admin for verification",
                timestamp: reopenTime,
              },
            });
          }
        }
      } else {
        console.log(`ℹ️ ${m1.email} already meets per-status targets.`);
      }
    } else {
      console.log("ℹ️ maintenance1 user not found; skipping focused seeding.");
    }
  } catch (e) {
    console.warn("Failed to seed focused maintenance1 complaints:", e?.message);
  }

  console.log("✅ Seeding complete.");
}<|MERGE_RESOLUTION|>--- conflicted
+++ resolved
@@ -176,166 +176,6 @@
       value: "76.20",
       description: "West longitude of bounding box",
     },
-<<<<<<< HEAD
-=======
-    {
-      key: "APP_LOGO_SIZE",
-      value: "medium",
-      type: "app",
-      description: "Logo size (small, medium, large)",
-    },
-
-    // Complaint ID settings
-    {
-      key: "COMPLAINT_ID_PREFIX",
-      value: "KSC",
-      type: "complaint",
-      description: "Complaint ID prefix",
-    },
-    {
-      key: "COMPLAINT_ID_START_NUMBER",
-      value: "1",
-      type: "complaint",
-      description: "Starting number for complaint IDs",
-    },
-    {
-      key: "COMPLAINT_ID_LENGTH",
-      value: "4",
-      type: "complaint",
-      description: "Numeric length for complaint IDs",
-    },
-
-    // SLA & timings
-    {
-      key: "DEFAULT_SLA_HOURS",
-      value: "48",
-      type: "system",
-      description: "Default SLA in hours",
-    },
-    {
-      key: "OTP_EXPIRY_MINUTES",
-      value: "5",
-      type: "system",
-      description: "OTP expiry in minutes",
-    },
-
-    // File uploads
-    {
-      key: "MAX_FILE_SIZE_MB",
-      value: "10",
-      type: "system",
-      description: "Max upload size in MB",
-    },
-
-    // Admin & contact
-    {
-      key: "ADMIN_EMAIL",
-      value: "admin@cochinsmart.gov.in",
-      type: "system",
-      description: "Administrator email",
-    },
-    {
-      key: "CONTACT_HELPLINE",
-      value: "1800-XXX-XXXX",
-      type: "system",
-      description: "Help line number",
-    },
-    {
-      key: "CONTACT_EMAIL",
-      value: "support@cochinsmartcity.in",
-      type: "system",
-      description: "Support email",
-    },
-    {
-      key: "CONTACT_OFFICE_HOURS",
-      value: "Monday - Friday: 9 AM - 6 PM",
-      type: "system",
-      description: "Office hours",
-    },
-    {
-      key: "CONTACT_OFFICE_ADDRESS",
-      value: "Cochin Corporation Office",
-      type: "system",
-      description: "Office address",
-    },
-
-    // System controls
-    {
-      key: "SYSTEM_MAINTENANCE",
-      value: "false",
-      type: "system",
-      description: "Maintenance mode",
-    },
-    {
-      key: "CITIZEN_REGISTRATION_ENABLED",
-      value: "true",
-      type: "system",
-      description: "Allow citizen sign up",
-    },
-    {
-      key: "AUTO_ASSIGN_COMPLAINTS",
-      value: "true",
-      type: "system",
-      description: "Auto assign complaints to ward officers",
-    },
-
-    // Notifications
-    {
-      key: "NOTIFICATION_SETTINGS",
-      value: '{"email":true,"sms":false}',
-      type: "system",
-      description: "Default notification settings (JSON)",
-    },
-
-    // Priorities & statuses
-    {
-      key: "COMPLAINT_PRIORITIES",
-      value: '["LOW","MEDIUM","HIGH","CRITICAL"]',
-      type: "system",
-      description: "Complaint priorities (JSON)",
-    },
-    {
-      key: "COMPLAINT_STATUSES",
-      value:
-        '["REGISTERED","ASSIGNED","IN_PROGRESS","RESOLVED","CLOSED","REOPENED"]',
-      type: "system",
-      description: "Complaint statuses (JSON)",
-    },
-
-    // Date & time
-    {
-      key: "DATE_TIME_FORMAT",
-      value: "DD/MM/YYYY HH:mm",
-      type: "system",
-      description: "Default date/time format",
-    },
-    {
-      key: "TIME_ZONE",
-      value: "Asia/Kolkata",
-      type: "system",
-      description: "Default time zone",
-    },
-
-    // Map defaults
-    {
-      key: "MAP_SEARCH_PLACE",
-      value: "Kochi, Kerala, India",
-      type: "map",
-      description: "Search place bias",
-    },
-    {
-      key: "MAP_COUNTRY_CODES",
-      value: "in",
-      type: "map",
-      description: "Country codes for map search",
-    },
-    { key: "MAP_DEFAULT_LAT", value: "9.9312", type: "map" },
-    { key: "MAP_DEFAULT_LNG", value: "76.2673", type: "map" },
-    { key: "MAP_BBOX_NORTH", value: "10.05", type: "map" },
-    { key: "MAP_BBOX_SOUTH", value: "9.85", type: "map" },
-    { key: "MAP_BBOX_EAST", value: "76.39", type: "map" },
-    { key: "MAP_BBOX_WEST", value: "76.20", type: "map" },
->>>>>>> 79c4362b
   ];
 
   for (const cfg of configs) {
