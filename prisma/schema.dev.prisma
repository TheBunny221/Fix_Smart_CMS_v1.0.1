// Production Prisma schema file for PostgreSQL
// learn more about it in the docs: https://pris.ly/d/prisma-schema

generator client {
  provider = "prisma-client-js"
}

datasource db {
  provider = "postgresql"
  url      = env("DATABASE_URL")
}

// Enums for PostgreSQL production deployment
enum UserRole {
  CITIZEN
  WARD_OFFICER
  MAINTENANCE_TEAM
  ADMINISTRATOR
  GUEST
}

enum ComplaintStatus {
  REGISTERED
  ASSIGNED
  IN_PROGRESS
  RESOLVED
  CLOSED
  REOPENED
}

enum Priority {
  LOW
  MEDIUM
  HIGH
  CRITICAL
}

enum SLAStatus {
  ON_TIME
  WARNING
  OVERDUE
  COMPLETED
}

enum ServiceRequestStatus {
  SUBMITTED
  VERIFIED
  PROCESSING
  APPROVED
  REJECTED
  COMPLETED
}

enum NotificationType {
  EMAIL
  SMS
  IN_APP
}

// Models
<<<<<<< HEAD
model User {
  id          String   @id @default(cuid())
  email       String   @unique
  fullName    String
  phoneNumber String?
  password    String?
  role        UserRole @default(CITIZEN)
  wardId      String?
  department  String?
  language    String   @default("en")
  avatar      String?
  isActive    Boolean  @default(true)
  lastLogin   DateTime?
  joinedOn    DateTime @default(now())

  // Relations
  ward              Ward?              @relation(fields: [wardId], references: [id])
  submittedComplaints Complaint[]      @relation("SubmittedBy")
  assignedComplaints  Complaint[]      @relation("AssignedTo")
  wardOfficerComplaints Complaint[]    @relation("WardOfficer")
  maintenanceTeamComplaints Complaint[] @relation("MaintenanceTeam")
  submittedServiceRequests ServiceRequest[] @relation("ServiceSubmittedBy")
  assignedServiceRequests  ServiceRequest[] @relation("ServiceAssignedTo")
  statusLogs        StatusLog[]
  serviceStatusLogs ServiceRequestStatusLog[]
  notifications     Notification[]
  sentMessages      Message[]          @relation("SentBy")
  receivedMessages  Message[]          @relation("ReceivedBy")
  otpSessions       OTPSession[]
  addedMaterials    Material[]
  uploadedPhotos    ComplaintPhoto[]

  createdAt DateTime @default(now())
  updatedAt DateTime @updatedAt

  @@index([role, isActive])
  @@index([wardId])
  @@map("users")
=======
model User {
  id          String   @id @default(cuid())
  email       String   @unique
  fullName    String
  phoneNumber String?
  password    String?
  role        String   @default("CITIZEN")
  wardId      String?
  department  String?
  language    String   @default("en")
  avatar      String?
  isActive    Boolean  @default(true)
  lastLogin   DateTime?
  joinedOn    DateTime @default(now())

  // Relations
  ward              Ward?              @relation(fields: [wardId], references: [id])
  submittedComplaints Complaint[]      @relation("SubmittedBy")
  assignedComplaints  Complaint[]      @relation("AssignedTo")
  wardOfficerComplaints Complaint[]    @relation("WardOfficer")
  maintenanceTeamComplaints Complaint[] @relation("MaintenanceTeam")
  submittedServiceRequests ServiceRequest[] @relation("ServiceSubmittedBy")
  assignedServiceRequests  ServiceRequest[] @relation("ServiceAssignedTo")
  statusLogs        StatusLog[]
  serviceStatusLogs ServiceRequestStatusLog[]
  notifications     Notification[]
  sentMessages      Message[]          @relation("SentBy")
  receivedMessages  Message[]          @relation("ReceivedBy")
  otpSessions       OTPSession[]
  addedMaterials    Material[]
  uploadedPhotos    ComplaintPhoto[]
  uploadedAttachments Attachment[]     @relation("AttachmentUploadedBy")

  createdAt DateTime @default(now())
  updatedAt DateTime @updatedAt

  @@index([role, isActive])
  @@index([wardId])
  @@map("users")
>>>>>>> 6a5864c7
}

model Ward {
  id          String  @id @default(cuid())
  name        String  @unique
  description String?
  isActive    Boolean @default(true)

  // Relations
  users       User[]
  complaints  Complaint[]
  serviceRequests ServiceRequest[]
  subZones    SubZone[]

  createdAt DateTime @default(now())
  updatedAt DateTime @updatedAt

  @@map("wards")
}

model SubZone {
  id          String  @id @default(cuid())
  name        String
  wardId      String
  description String?
  isActive    Boolean @default(true)

  // Relations
  ward        Ward        @relation(fields: [wardId], references: [id], onDelete: Cascade)
  complaints  Complaint[]

  createdAt DateTime @default(now())
  updatedAt DateTime @updatedAt

  @@index([wardId])
  @@map("sub_zones")
}

model ComplaintType {
  id          Int       @id @default(autoincrement())
  name        String    @unique
  description String?
  priority    Priority  @default(MEDIUM)
  slaHours    Int       @default(48)
  isActive    Boolean   @default(true)
  complaints  Complaint[]
  createdAt   DateTime  @default(now())
  updatedAt   DateTime  @updatedAt

  @@map("complaint_types")
}

model Complaint {
  id              String            @id @default(cuid())
  complaintId     String?           @unique  // Human-readable complaint ID like KSC0001
  title           String?
  description     String
  // Legacy string type retained for backward compatibility
  type            String?
  complaintTypeId Int?
  status          ComplaintStatus   @default(REGISTERED)
  priority        Priority          @default(MEDIUM)
  slaStatus       SLAStatus         @default(ON_TIME)
  
  // Location Information
  wardId          String
  subZoneId       String?
  area            String
  landmark        String?
  address         String?
  coordinates     String?           // JSON string for lat/lng
  latitude        Float?            // Explicit latitude field
  longitude       Float?            // Explicit longitude field
  
  // Contact Information
  contactName     String?
  contactEmail    String?
  contactPhone    String
  isAnonymous     Boolean           @default(false)
  
  // Assignment and Tracking
  submittedById   String?
  assignedToId    String?           // Generic assignment field (kept for backward compatibility)
  resolvedById    String?
  wardOfficerId   String?           // Automatically assigned ward officer
  maintenanceTeamId String?         // Assigned maintenance team member
  
  // Timestamps
  submittedOn     DateTime          @default(now())
  assignedOn      DateTime?
  resolvedOn      DateTime?
  closedOn        DateTime?
  deadline        DateTime?
  
  // Additional Information
  remarks         String?
  citizenFeedback String?
  rating          Int?              // 1-5 rating
  assignToTeam    Boolean   @default(false)  // added field for team assignment in ward dashboard
  tags            String?           // JSON array of tags
  
  // Relations
  ward            Ward              @relation(fields: [wardId], references: [id])
  subZone         SubZone?          @relation(fields: [subZoneId], references: [id])
  submittedBy     User?             @relation("SubmittedBy", fields: [submittedById], references: [id])
  assignedTo      User?             @relation("AssignedTo", fields: [assignedToId], references: [id])
  wardOfficer     User?             @relation("WardOfficer", fields: [wardOfficerId], references: [id])
  maintenanceTeam User?             @relation("MaintenanceTeam", fields: [maintenanceTeamId], references: [id])
  complaintType   ComplaintType?    @relation(fields: [complaintTypeId], references: [id])
  statusLogs      StatusLog[]
  attachments     Attachment[]
  notifications   Notification[]
  messages        Message[]
  materials       Material[]
  photos          ComplaintPhoto[]
  
  createdAt DateTime @default(now())
  updatedAt DateTime @updatedAt

  // Indexes for performance
  @@index([submittedById, createdAt])
  @@index([wardId, status])
  @@index([assignedToId, status])
  @@index([maintenanceTeamId, status])
  @@index([type, status])
  @@index([complaintTypeId, status])
  @@index([priority, status])
  @@index([submittedOn])
  @@index([status, createdAt])
  @@index([type, createdAt])
  @@map("complaints")
}

model StatusLog {
  id          String   @id @default(cuid())
  complaintId String
  userId      String
  fromStatus  String?  // Previous status
  toStatus    String   // New status
  comment     String?
  timestamp   DateTime @default(now())
  
  // Relations
  complaint   Complaint       @relation(fields: [complaintId], references: [id], onDelete: Cascade)
  user        User            @relation(fields: [userId], references: [id])

  @@index([complaintId, timestamp])
  @@index([userId])
  @@map("status_logs")
}

enum AttachmentEntityType {
  COMPLAINT
  CITIZEN
  USER
  SERVICE_REQUEST
  SYSTEM_CONFIG
}

model Attachment {
  id           String                @id @default(cuid())
  entityType   AttachmentEntityType @default(COMPLAINT)
  entityId     String
  complaintId  String?
  fileName     String
  originalName String
  mimeType     String
  size         Int
  url          String
  createdAt    DateTime              @default(now())
  uploadedById String?

  // Relations
  complaint   Complaint? @relation(fields: [complaintId], references: [id], onDelete: Cascade)
  uploadedBy  User?      @relation("AttachmentUploadedBy", fields: [uploadedById], references: [id], onDelete: SetNull)

  @@index([entityType, entityId])
  @@index([fileName])
  @@index([complaintId])
  @@map("attachments")
}

model Notification {
  id          String   @id @default(cuid())
  userId      String
  complaintId String?
  serviceRequestId String?
  type        NotificationType
  title       String
  message     String
  isRead      Boolean  @default(false)
  sentAt      DateTime @default(now())
  readAt      DateTime?

  // Relations
  user        User             @relation(fields: [userId], references: [id], onDelete: Cascade)
  complaint   Complaint?       @relation(fields: [complaintId], references: [id], onDelete: Cascade)
  serviceRequest ServiceRequest? @relation(fields: [serviceRequestId], references: [id], onDelete: Cascade)

  @@index([userId, isRead])
  @@index([complaintId])
  @@index([serviceRequestId])
  @@map("notifications")
}

model Message {
  id          String    @id @default(cuid())
  complaintId String
  sentById    String
  receivedById String?
  content     String
  isInternal  Boolean   @default(true)  // Internal communication between officers
  sentAt      DateTime  @default(now())
  readAt      DateTime?
  
  // Relations
  complaint   Complaint @relation(fields: [complaintId], references: [id], onDelete: Cascade)
  sentBy      User      @relation("SentBy", fields: [sentById], references: [id])
  receivedBy  User?     @relation("ReceivedBy", fields: [receivedById], references: [id])
  
  @@index([complaintId])
  @@index([sentById])
  @@map("messages")
}

model OTPSession {
  id          String    @id @default(cuid())
  userId      String?
  email       String
  phoneNumber String?
  otpCode     String
  purpose     String    @default("GUEST_VERIFICATION") // GUEST_VERIFICATION, PASSWORD_RESET, etc.
  isVerified  Boolean   @default(false)
  expiresAt   DateTime
  createdAt   DateTime  @default(now())
  verifiedAt  DateTime?
  
  // Relations
  user        User?     @relation(fields: [userId], references: [id], onDelete: Cascade)

  @@index([email, purpose, isVerified])
  @@index([expiresAt])
  @@index([userId])
  @@map("otp_sessions")
}

model Department {
  id          String  @id @default(cuid())
  name        String  @unique
  description String?
  headUserId  String?
  isActive    Boolean @default(true)
  
  createdAt DateTime @default(now())
  updatedAt DateTime @updatedAt
  
  @@map("departments")
}

model SystemConfig {
  id          String    @id @default(cuid())
  key         String    @unique
  value       String
  type        String?   // Type to categorize the setting (e.g., 'app', 'complaint', 'contact', 'system')
  description String?
  isActive    Boolean   @default(true)
  updatedAt   DateTime  @updatedAt

  @@index([key, isActive])
  @@map("system_config")
}

model ServiceRequest {
  id              String    @id @default(cuid())
  title           String?
  serviceType     String    // Service type identifier
  description     String
  status          ServiceRequestStatus @default(SUBMITTED)
  priority        Priority  @default(MEDIUM)

  // Location Information
  wardId          String
  area            String
  address         String
  landmark        String?

  // Contact Information
  contactName     String
  contactEmail    String
  contactPhone    String

  // Assignment and Tracking
  submittedById   String?
  assignedToId    String?

  // Timestamps
  submittedOn     DateTime  @default(now())
  preferredDateTime DateTime?
  assignedOn      DateTime?
  expectedCompletion DateTime?
  completedOn     DateTime?

  // Additional Information
  remarks         String?
  citizenFeedback String?
  rating          Int?      // 1-5 rating

  // Relations
  ward            Ward      @relation(fields: [wardId], references: [id])
  submittedBy     User?     @relation("ServiceSubmittedBy", fields: [submittedById], references: [id])
  assignedTo      User?     @relation("ServiceAssignedTo", fields: [assignedToId], references: [id])
  statusLogs      ServiceRequestStatusLog[]
  notifications   Notification[]

  createdAt DateTime @default(now())
  updatedAt DateTime @updatedAt

  // Indexes for performance
  @@index([submittedById, createdAt])
  @@index([wardId, status])
  @@index([assignedToId, status])
  @@index([serviceType, status])
  @@index([submittedOn])
  @@map("service_requests")
}

model ServiceRequestStatusLog {
  id              String        @id @default(cuid())
  serviceRequestId String
  userId          String
  fromStatus      String?       // Previous status
  toStatus        String        // New status
  comment         String?
  timestamp       DateTime      @default(now())

  // Relations
  serviceRequest  ServiceRequest @relation(fields: [serviceRequestId], references: [id], onDelete: Cascade)
  user            User          @relation(fields: [userId], references: [id])

  @@index([serviceRequestId, timestamp])
  @@index([userId])
  @@map("service_request_status_logs")
}

model Report {
  id          String   @id @default(cuid())
  name        String
  type        String   // COMPLAINT_SUMMARY, SLA_COMPLIANCE, PERFORMANCE, etc.
  filters     String   // JSON string of applied filters
  data        String   // JSON string of report data
  generatedBy String
  generatedAt DateTime @default(now())

  @@index([type, generatedAt])
  @@index([generatedBy])
  @@map("reports")
}

model Material {
  id          String    @id @default(cuid())
  complaintId String
  materialName String
  quantity    Int
  unit        String    // e.g., kg, meter, piece
  usedAt      DateTime  @default(now())
  addedById   String    // maintenance team member who added this
  notes       String?

  // Relations
  complaint   Complaint @relation(fields: [complaintId], references: [id], onDelete: Cascade)
  addedBy     User      @relation(fields: [addedById], references: [id])

  createdAt DateTime @default(now())
  updatedAt DateTime @updatedAt

  @@index([complaintId])
  @@index([addedById])
  @@map("materials")
}

model ComplaintPhoto {
  id              String   @id @default(cuid())
  complaintId     String
  uploadedByTeamId String  // maintenance team member who uploaded this
  photoUrl        String
  fileName        String
  originalName    String
  mimeType        String
  size            Int
  uploadedAt      DateTime @default(now())
  description     String?  // optional description of what the photo shows

  // Relations
  complaint       Complaint @relation(fields: [complaintId], references: [id], onDelete: Cascade)
  uploadedByTeam  User      @relation(fields: [uploadedByTeamId], references: [id])

  @@index([complaintId])
  @@index([uploadedByTeamId])
  @@map("complaint_photos")
}
<|MERGE_RESOLUTION|>--- conflicted
+++ resolved
@@ -1,540 +1,499 @@
-// Production Prisma schema file for PostgreSQL
-// learn more about it in the docs: https://pris.ly/d/prisma-schema
-
-generator client {
-  provider = "prisma-client-js"
-}
-
-datasource db {
-  provider = "postgresql"
-  url      = env("DATABASE_URL")
-}
-
-// Enums for PostgreSQL production deployment
-enum UserRole {
-  CITIZEN
-  WARD_OFFICER
-  MAINTENANCE_TEAM
-  ADMINISTRATOR
-  GUEST
-}
-
-enum ComplaintStatus {
-  REGISTERED
-  ASSIGNED
-  IN_PROGRESS
-  RESOLVED
-  CLOSED
-  REOPENED
-}
-
-enum Priority {
-  LOW
-  MEDIUM
-  HIGH
-  CRITICAL
-}
-
-enum SLAStatus {
-  ON_TIME
-  WARNING
-  OVERDUE
-  COMPLETED
-}
-
-enum ServiceRequestStatus {
-  SUBMITTED
-  VERIFIED
-  PROCESSING
-  APPROVED
-  REJECTED
-  COMPLETED
-}
-
-enum NotificationType {
-  EMAIL
-  SMS
-  IN_APP
-}
-
-// Models
-<<<<<<< HEAD
-model User {
-  id          String   @id @default(cuid())
-  email       String   @unique
-  fullName    String
-  phoneNumber String?
-  password    String?
-  role        UserRole @default(CITIZEN)
-  wardId      String?
-  department  String?
-  language    String   @default("en")
-  avatar      String?
-  isActive    Boolean  @default(true)
-  lastLogin   DateTime?
-  joinedOn    DateTime @default(now())
-
-  // Relations
-  ward              Ward?              @relation(fields: [wardId], references: [id])
-  submittedComplaints Complaint[]      @relation("SubmittedBy")
-  assignedComplaints  Complaint[]      @relation("AssignedTo")
-  wardOfficerComplaints Complaint[]    @relation("WardOfficer")
-  maintenanceTeamComplaints Complaint[] @relation("MaintenanceTeam")
-  submittedServiceRequests ServiceRequest[] @relation("ServiceSubmittedBy")
-  assignedServiceRequests  ServiceRequest[] @relation("ServiceAssignedTo")
-  statusLogs        StatusLog[]
-  serviceStatusLogs ServiceRequestStatusLog[]
-  notifications     Notification[]
-  sentMessages      Message[]          @relation("SentBy")
-  receivedMessages  Message[]          @relation("ReceivedBy")
-  otpSessions       OTPSession[]
-  addedMaterials    Material[]
-  uploadedPhotos    ComplaintPhoto[]
-
-  createdAt DateTime @default(now())
-  updatedAt DateTime @updatedAt
-
-  @@index([role, isActive])
-  @@index([wardId])
-  @@map("users")
-=======
-model User {
-  id          String   @id @default(cuid())
-  email       String   @unique
-  fullName    String
-  phoneNumber String?
-  password    String?
-  role        String   @default("CITIZEN")
-  wardId      String?
-  department  String?
-  language    String   @default("en")
-  avatar      String?
-  isActive    Boolean  @default(true)
-  lastLogin   DateTime?
-  joinedOn    DateTime @default(now())
-
-  // Relations
-  ward              Ward?              @relation(fields: [wardId], references: [id])
-  submittedComplaints Complaint[]      @relation("SubmittedBy")
-  assignedComplaints  Complaint[]      @relation("AssignedTo")
-  wardOfficerComplaints Complaint[]    @relation("WardOfficer")
-  maintenanceTeamComplaints Complaint[] @relation("MaintenanceTeam")
-  submittedServiceRequests ServiceRequest[] @relation("ServiceSubmittedBy")
-  assignedServiceRequests  ServiceRequest[] @relation("ServiceAssignedTo")
-  statusLogs        StatusLog[]
-  serviceStatusLogs ServiceRequestStatusLog[]
-  notifications     Notification[]
-  sentMessages      Message[]          @relation("SentBy")
-  receivedMessages  Message[]          @relation("ReceivedBy")
-  otpSessions       OTPSession[]
-  addedMaterials    Material[]
-  uploadedPhotos    ComplaintPhoto[]
-  uploadedAttachments Attachment[]     @relation("AttachmentUploadedBy")
-
-  createdAt DateTime @default(now())
-  updatedAt DateTime @updatedAt
-
-  @@index([role, isActive])
-  @@index([wardId])
-  @@map("users")
->>>>>>> 6a5864c7
-}
-
-model Ward {
-  id          String  @id @default(cuid())
-  name        String  @unique
-  description String?
-  isActive    Boolean @default(true)
-
-  // Relations
-  users       User[]
-  complaints  Complaint[]
-  serviceRequests ServiceRequest[]
-  subZones    SubZone[]
-
-  createdAt DateTime @default(now())
-  updatedAt DateTime @updatedAt
-
-  @@map("wards")
-}
-
-model SubZone {
-  id          String  @id @default(cuid())
-  name        String
-  wardId      String
-  description String?
-  isActive    Boolean @default(true)
-
-  // Relations
-  ward        Ward        @relation(fields: [wardId], references: [id], onDelete: Cascade)
-  complaints  Complaint[]
-
-  createdAt DateTime @default(now())
-  updatedAt DateTime @updatedAt
-
-  @@index([wardId])
-  @@map("sub_zones")
-}
-
-model ComplaintType {
-  id          Int       @id @default(autoincrement())
-  name        String    @unique
-  description String?
-  priority    Priority  @default(MEDIUM)
-  slaHours    Int       @default(48)
-  isActive    Boolean   @default(true)
-  complaints  Complaint[]
-  createdAt   DateTime  @default(now())
-  updatedAt   DateTime  @updatedAt
-
-  @@map("complaint_types")
-}
-
-model Complaint {
-  id              String            @id @default(cuid())
-  complaintId     String?           @unique  // Human-readable complaint ID like KSC0001
-  title           String?
-  description     String
-  // Legacy string type retained for backward compatibility
-  type            String?
-  complaintTypeId Int?
-  status          ComplaintStatus   @default(REGISTERED)
-  priority        Priority          @default(MEDIUM)
-  slaStatus       SLAStatus         @default(ON_TIME)
-  
-  // Location Information
-  wardId          String
-  subZoneId       String?
-  area            String
-  landmark        String?
-  address         String?
-  coordinates     String?           // JSON string for lat/lng
-  latitude        Float?            // Explicit latitude field
-  longitude       Float?            // Explicit longitude field
-  
-  // Contact Information
-  contactName     String?
-  contactEmail    String?
-  contactPhone    String
-  isAnonymous     Boolean           @default(false)
-  
-  // Assignment and Tracking
-  submittedById   String?
-  assignedToId    String?           // Generic assignment field (kept for backward compatibility)
-  resolvedById    String?
-  wardOfficerId   String?           // Automatically assigned ward officer
-  maintenanceTeamId String?         // Assigned maintenance team member
-  
-  // Timestamps
-  submittedOn     DateTime          @default(now())
-  assignedOn      DateTime?
-  resolvedOn      DateTime?
-  closedOn        DateTime?
-  deadline        DateTime?
-  
-  // Additional Information
-  remarks         String?
-  citizenFeedback String?
-  rating          Int?              // 1-5 rating
-  assignToTeam    Boolean   @default(false)  // added field for team assignment in ward dashboard
-  tags            String?           // JSON array of tags
-  
-  // Relations
-  ward            Ward              @relation(fields: [wardId], references: [id])
-  subZone         SubZone?          @relation(fields: [subZoneId], references: [id])
-  submittedBy     User?             @relation("SubmittedBy", fields: [submittedById], references: [id])
-  assignedTo      User?             @relation("AssignedTo", fields: [assignedToId], references: [id])
-  wardOfficer     User?             @relation("WardOfficer", fields: [wardOfficerId], references: [id])
-  maintenanceTeam User?             @relation("MaintenanceTeam", fields: [maintenanceTeamId], references: [id])
-  complaintType   ComplaintType?    @relation(fields: [complaintTypeId], references: [id])
-  statusLogs      StatusLog[]
-  attachments     Attachment[]
-  notifications   Notification[]
-  messages        Message[]
-  materials       Material[]
-  photos          ComplaintPhoto[]
-  
-  createdAt DateTime @default(now())
-  updatedAt DateTime @updatedAt
-
-  // Indexes for performance
-  @@index([submittedById, createdAt])
-  @@index([wardId, status])
-  @@index([assignedToId, status])
-  @@index([maintenanceTeamId, status])
-  @@index([type, status])
-  @@index([complaintTypeId, status])
-  @@index([priority, status])
-  @@index([submittedOn])
-  @@index([status, createdAt])
-  @@index([type, createdAt])
-  @@map("complaints")
-}
-
-model StatusLog {
-  id          String   @id @default(cuid())
-  complaintId String
-  userId      String
-  fromStatus  String?  // Previous status
-  toStatus    String   // New status
-  comment     String?
-  timestamp   DateTime @default(now())
-  
-  // Relations
-  complaint   Complaint       @relation(fields: [complaintId], references: [id], onDelete: Cascade)
-  user        User            @relation(fields: [userId], references: [id])
-
-  @@index([complaintId, timestamp])
-  @@index([userId])
-  @@map("status_logs")
-}
-
-enum AttachmentEntityType {
-  COMPLAINT
-  CITIZEN
-  USER
-  SERVICE_REQUEST
-  SYSTEM_CONFIG
-}
-
-model Attachment {
-  id           String                @id @default(cuid())
-  entityType   AttachmentEntityType @default(COMPLAINT)
-  entityId     String
-  complaintId  String?
-  fileName     String
-  originalName String
-  mimeType     String
-  size         Int
-  url          String
-  createdAt    DateTime              @default(now())
-  uploadedById String?
-
-  // Relations
-  complaint   Complaint? @relation(fields: [complaintId], references: [id], onDelete: Cascade)
-  uploadedBy  User?      @relation("AttachmentUploadedBy", fields: [uploadedById], references: [id], onDelete: SetNull)
-
-  @@index([entityType, entityId])
-  @@index([fileName])
-  @@index([complaintId])
-  @@map("attachments")
-}
-
-model Notification {
-  id          String   @id @default(cuid())
-  userId      String
-  complaintId String?
-  serviceRequestId String?
-  type        NotificationType
-  title       String
-  message     String
-  isRead      Boolean  @default(false)
-  sentAt      DateTime @default(now())
-  readAt      DateTime?
-
-  // Relations
-  user        User             @relation(fields: [userId], references: [id], onDelete: Cascade)
-  complaint   Complaint?       @relation(fields: [complaintId], references: [id], onDelete: Cascade)
-  serviceRequest ServiceRequest? @relation(fields: [serviceRequestId], references: [id], onDelete: Cascade)
-
-  @@index([userId, isRead])
-  @@index([complaintId])
-  @@index([serviceRequestId])
-  @@map("notifications")
-}
-
-model Message {
-  id          String    @id @default(cuid())
-  complaintId String
-  sentById    String
-  receivedById String?
-  content     String
-  isInternal  Boolean   @default(true)  // Internal communication between officers
-  sentAt      DateTime  @default(now())
-  readAt      DateTime?
-  
-  // Relations
-  complaint   Complaint @relation(fields: [complaintId], references: [id], onDelete: Cascade)
-  sentBy      User      @relation("SentBy", fields: [sentById], references: [id])
-  receivedBy  User?     @relation("ReceivedBy", fields: [receivedById], references: [id])
-  
-  @@index([complaintId])
-  @@index([sentById])
-  @@map("messages")
-}
-
-model OTPSession {
-  id          String    @id @default(cuid())
-  userId      String?
-  email       String
-  phoneNumber String?
-  otpCode     String
-  purpose     String    @default("GUEST_VERIFICATION") // GUEST_VERIFICATION, PASSWORD_RESET, etc.
-  isVerified  Boolean   @default(false)
-  expiresAt   DateTime
-  createdAt   DateTime  @default(now())
-  verifiedAt  DateTime?
-  
-  // Relations
-  user        User?     @relation(fields: [userId], references: [id], onDelete: Cascade)
-
-  @@index([email, purpose, isVerified])
-  @@index([expiresAt])
-  @@index([userId])
-  @@map("otp_sessions")
-}
-
-model Department {
-  id          String  @id @default(cuid())
-  name        String  @unique
-  description String?
-  headUserId  String?
-  isActive    Boolean @default(true)
-  
-  createdAt DateTime @default(now())
-  updatedAt DateTime @updatedAt
-  
-  @@map("departments")
-}
-
-model SystemConfig {
-  id          String    @id @default(cuid())
-  key         String    @unique
-  value       String
-  type        String?   // Type to categorize the setting (e.g., 'app', 'complaint', 'contact', 'system')
-  description String?
-  isActive    Boolean   @default(true)
-  updatedAt   DateTime  @updatedAt
-
-  @@index([key, isActive])
-  @@map("system_config")
-}
-
-model ServiceRequest {
-  id              String    @id @default(cuid())
-  title           String?
-  serviceType     String    // Service type identifier
-  description     String
-  status          ServiceRequestStatus @default(SUBMITTED)
-  priority        Priority  @default(MEDIUM)
-
-  // Location Information
-  wardId          String
-  area            String
-  address         String
-  landmark        String?
-
-  // Contact Information
-  contactName     String
-  contactEmail    String
-  contactPhone    String
-
-  // Assignment and Tracking
-  submittedById   String?
-  assignedToId    String?
-
-  // Timestamps
-  submittedOn     DateTime  @default(now())
-  preferredDateTime DateTime?
-  assignedOn      DateTime?
-  expectedCompletion DateTime?
-  completedOn     DateTime?
-
-  // Additional Information
-  remarks         String?
-  citizenFeedback String?
-  rating          Int?      // 1-5 rating
-
-  // Relations
-  ward            Ward      @relation(fields: [wardId], references: [id])
-  submittedBy     User?     @relation("ServiceSubmittedBy", fields: [submittedById], references: [id])
-  assignedTo      User?     @relation("ServiceAssignedTo", fields: [assignedToId], references: [id])
-  statusLogs      ServiceRequestStatusLog[]
-  notifications   Notification[]
-
-  createdAt DateTime @default(now())
-  updatedAt DateTime @updatedAt
-
-  // Indexes for performance
-  @@index([submittedById, createdAt])
-  @@index([wardId, status])
-  @@index([assignedToId, status])
-  @@index([serviceType, status])
-  @@index([submittedOn])
-  @@map("service_requests")
-}
-
-model ServiceRequestStatusLog {
-  id              String        @id @default(cuid())
-  serviceRequestId String
-  userId          String
-  fromStatus      String?       // Previous status
-  toStatus        String        // New status
-  comment         String?
-  timestamp       DateTime      @default(now())
-
-  // Relations
-  serviceRequest  ServiceRequest @relation(fields: [serviceRequestId], references: [id], onDelete: Cascade)
-  user            User          @relation(fields: [userId], references: [id])
-
-  @@index([serviceRequestId, timestamp])
-  @@index([userId])
-  @@map("service_request_status_logs")
-}
-
-model Report {
-  id          String   @id @default(cuid())
-  name        String
-  type        String   // COMPLAINT_SUMMARY, SLA_COMPLIANCE, PERFORMANCE, etc.
-  filters     String   // JSON string of applied filters
-  data        String   // JSON string of report data
-  generatedBy String
-  generatedAt DateTime @default(now())
-
-  @@index([type, generatedAt])
-  @@index([generatedBy])
-  @@map("reports")
-}
-
-model Material {
-  id          String    @id @default(cuid())
-  complaintId String
-  materialName String
-  quantity    Int
-  unit        String    // e.g., kg, meter, piece
-  usedAt      DateTime  @default(now())
-  addedById   String    // maintenance team member who added this
-  notes       String?
-
-  // Relations
-  complaint   Complaint @relation(fields: [complaintId], references: [id], onDelete: Cascade)
-  addedBy     User      @relation(fields: [addedById], references: [id])
-
-  createdAt DateTime @default(now())
-  updatedAt DateTime @updatedAt
-
-  @@index([complaintId])
-  @@index([addedById])
-  @@map("materials")
-}
-
-model ComplaintPhoto {
-  id              String   @id @default(cuid())
-  complaintId     String
-  uploadedByTeamId String  // maintenance team member who uploaded this
-  photoUrl        String
-  fileName        String
-  originalName    String
-  mimeType        String
-  size            Int
-  uploadedAt      DateTime @default(now())
-  description     String?  // optional description of what the photo shows
-
-  // Relations
-  complaint       Complaint @relation(fields: [complaintId], references: [id], onDelete: Cascade)
-  uploadedByTeam  User      @relation(fields: [uploadedByTeamId], references: [id])
-
-  @@index([complaintId])
-  @@index([uploadedByTeamId])
-  @@map("complaint_photos")
-}
+// Production Prisma schema file for PostgreSQL
+// learn more about it in the docs: https://pris.ly/d/prisma-schema
+
+generator client {
+  provider = "prisma-client-js"
+}
+
+datasource db {
+  provider = "postgresql"
+  url      = env("DATABASE_URL")
+}
+
+// Enums for PostgreSQL production deployment
+enum UserRole {
+  CITIZEN
+  WARD_OFFICER
+  MAINTENANCE_TEAM
+  ADMINISTRATOR
+  GUEST
+}
+
+enum ComplaintStatus {
+  REGISTERED
+  ASSIGNED
+  IN_PROGRESS
+  RESOLVED
+  CLOSED
+  REOPENED
+}
+
+enum Priority {
+  LOW
+  MEDIUM
+  HIGH
+  CRITICAL
+}
+
+enum SLAStatus {
+  ON_TIME
+  WARNING
+  OVERDUE
+  COMPLETED
+}
+
+enum ServiceRequestStatus {
+  SUBMITTED
+  VERIFIED
+  PROCESSING
+  APPROVED
+  REJECTED
+  COMPLETED
+}
+
+enum NotificationType {
+  EMAIL
+  SMS
+  IN_APP
+}
+
+// Models
+model User {
+  id          String   @id @default(cuid())
+  email       String   @unique
+  fullName    String
+  phoneNumber String?
+  password    String?
+  role        UserRole @default(CITIZEN)
+  wardId      String?
+  department  String?
+  language    String   @default("en")
+  avatar      String?
+  isActive    Boolean  @default(true)
+  lastLogin   DateTime?
+  joinedOn    DateTime @default(now())
+
+  // Relations
+  ward              Ward?              @relation(fields: [wardId], references: [id])
+  submittedComplaints Complaint[]      @relation("SubmittedBy")
+  assignedComplaints  Complaint[]      @relation("AssignedTo")
+  wardOfficerComplaints Complaint[]    @relation("WardOfficer")
+  maintenanceTeamComplaints Complaint[] @relation("MaintenanceTeam")
+  submittedServiceRequests ServiceRequest[] @relation("ServiceSubmittedBy")
+  assignedServiceRequests  ServiceRequest[] @relation("ServiceAssignedTo")
+  statusLogs        StatusLog[]
+  serviceStatusLogs ServiceRequestStatusLog[]
+  notifications     Notification[]
+  sentMessages      Message[]          @relation("SentBy")
+  receivedMessages  Message[]          @relation("ReceivedBy")
+  otpSessions       OTPSession[]
+  addedMaterials    Material[]
+  uploadedPhotos    ComplaintPhoto[]
+  uploadedAttachments Attachment[]     @relation("AttachmentUploadedBy")
+
+  createdAt DateTime @default(now())
+  updatedAt DateTime @updatedAt
+
+  @@index([role, isActive])
+  @@index([wardId])
+  @@map("users")
+}
+
+model Ward {
+  id          String  @id @default(cuid())
+  name        String  @unique
+  description String?
+  isActive    Boolean @default(true)
+
+  // Relations
+  users       User[]
+  complaints  Complaint[]
+  serviceRequests ServiceRequest[]
+  subZones    SubZone[]
+
+  createdAt DateTime @default(now())
+  updatedAt DateTime @updatedAt
+
+  @@map("wards")
+}
+
+model SubZone {
+  id          String  @id @default(cuid())
+  name        String
+  wardId      String
+  description String?
+  isActive    Boolean @default(true)
+
+  // Relations
+  ward        Ward        @relation(fields: [wardId], references: [id], onDelete: Cascade)
+  complaints  Complaint[]
+
+  createdAt DateTime @default(now())
+  updatedAt DateTime @updatedAt
+
+  @@index([wardId])
+  @@map("sub_zones")
+}
+
+model ComplaintType {
+  id          Int       @id @default(autoincrement())
+  name        String    @unique
+  description String?
+  priority    Priority  @default(MEDIUM)
+  slaHours    Int       @default(48)
+  isActive    Boolean   @default(true)
+  complaints  Complaint[]
+  createdAt   DateTime  @default(now())
+  updatedAt   DateTime  @updatedAt
+
+  @@map("complaint_types")
+}
+
+model Complaint {
+  id              String            @id @default(cuid())
+  complaintId     String?           @unique  // Human-readable complaint ID like KSC0001
+  title           String?
+  description     String
+  // Legacy string type retained for backward compatibility
+  type            String?
+  complaintTypeId Int?
+  status          ComplaintStatus   @default(REGISTERED)
+  priority        Priority          @default(MEDIUM)
+  slaStatus       SLAStatus         @default(ON_TIME)
+  
+  // Location Information
+  wardId          String
+  subZoneId       String?
+  area            String
+  landmark        String?
+  address         String?
+  coordinates     String?           // JSON string for lat/lng
+  latitude        Float?            // Explicit latitude field
+  longitude       Float?            // Explicit longitude field
+  
+  // Contact Information
+  contactName     String?
+  contactEmail    String?
+  contactPhone    String
+  isAnonymous     Boolean           @default(false)
+  
+  // Assignment and Tracking
+  submittedById   String?
+  assignedToId    String?           // Generic assignment field (kept for backward compatibility)
+  resolvedById    String?
+  wardOfficerId   String?           // Automatically assigned ward officer
+  maintenanceTeamId String?         // Assigned maintenance team member
+  
+  // Timestamps
+  submittedOn     DateTime          @default(now())
+  assignedOn      DateTime?
+  resolvedOn      DateTime?
+  closedOn        DateTime?
+  deadline        DateTime?
+  
+  // Additional Information
+  remarks         String?
+  citizenFeedback String?
+  rating          Int?              // 1-5 rating
+  assignToTeam    Boolean   @default(false)  // added field for team assignment in ward dashboard
+  tags            String?           // JSON array of tags
+  
+  // Relations
+  ward            Ward              @relation(fields: [wardId], references: [id])
+  subZone         SubZone?          @relation(fields: [subZoneId], references: [id])
+  submittedBy     User?             @relation("SubmittedBy", fields: [submittedById], references: [id])
+  assignedTo      User?             @relation("AssignedTo", fields: [assignedToId], references: [id])
+  wardOfficer     User?             @relation("WardOfficer", fields: [wardOfficerId], references: [id])
+  maintenanceTeam User?             @relation("MaintenanceTeam", fields: [maintenanceTeamId], references: [id])
+  complaintType   ComplaintType?    @relation(fields: [complaintTypeId], references: [id])
+  statusLogs      StatusLog[]
+  attachments     Attachment[]
+  notifications   Notification[]
+  messages        Message[]
+  materials       Material[]
+  photos          ComplaintPhoto[]
+  
+  createdAt DateTime @default(now())
+  updatedAt DateTime @updatedAt
+
+  // Indexes for performance
+  @@index([submittedById, createdAt])
+  @@index([wardId, status])
+  @@index([assignedToId, status])
+  @@index([maintenanceTeamId, status])
+  @@index([type, status])
+  @@index([complaintTypeId, status])
+  @@index([priority, status])
+  @@index([submittedOn])
+  @@index([status, createdAt])
+  @@index([type, createdAt])
+  @@map("complaints")
+}
+
+model StatusLog {
+  id          String   @id @default(cuid())
+  complaintId String
+  userId      String
+  fromStatus  String?  // Previous status
+  toStatus    String   // New status
+  comment     String?
+  timestamp   DateTime @default(now())
+  
+  // Relations
+  complaint   Complaint       @relation(fields: [complaintId], references: [id], onDelete: Cascade)
+  user        User            @relation(fields: [userId], references: [id])
+
+  @@index([complaintId, timestamp])
+  @@index([userId])
+  @@map("status_logs")
+}
+
+enum AttachmentEntityType {
+  COMPLAINT
+  CITIZEN
+  USER
+  SERVICE_REQUEST
+  SYSTEM_CONFIG
+}
+
+model Attachment {
+  id           String                @id @default(cuid())
+  entityType   AttachmentEntityType @default(COMPLAINT)
+  entityId     String
+  complaintId  String?
+  fileName     String
+  originalName String
+  mimeType     String
+  size         Int
+  url          String
+  createdAt    DateTime              @default(now())
+  uploadedById String?
+
+  // Relations
+  complaint   Complaint? @relation(fields: [complaintId], references: [id], onDelete: Cascade)
+  uploadedBy  User?      @relation("AttachmentUploadedBy", fields: [uploadedById], references: [id], onDelete: SetNull)
+
+  @@index([entityType, entityId])
+  @@index([fileName])
+  @@index([complaintId])
+  @@map("attachments")
+}
+
+model Notification {
+  id          String   @id @default(cuid())
+  userId      String
+  complaintId String?
+  serviceRequestId String?
+  type        NotificationType
+  title       String
+  message     String
+  isRead      Boolean  @default(false)
+  sentAt      DateTime @default(now())
+  readAt      DateTime?
+
+  // Relations
+  user        User             @relation(fields: [userId], references: [id], onDelete: Cascade)
+  complaint   Complaint?       @relation(fields: [complaintId], references: [id], onDelete: Cascade)
+  serviceRequest ServiceRequest? @relation(fields: [serviceRequestId], references: [id], onDelete: Cascade)
+
+  @@index([userId, isRead])
+  @@index([complaintId])
+  @@index([serviceRequestId])
+  @@map("notifications")
+}
+
+model Message {
+  id          String    @id @default(cuid())
+  complaintId String
+  sentById    String
+  receivedById String?
+  content     String
+  isInternal  Boolean   @default(true)  // Internal communication between officers
+  sentAt      DateTime  @default(now())
+  readAt      DateTime?
+  
+  // Relations
+  complaint   Complaint @relation(fields: [complaintId], references: [id], onDelete: Cascade)
+  sentBy      User      @relation("SentBy", fields: [sentById], references: [id])
+  receivedBy  User?     @relation("ReceivedBy", fields: [receivedById], references: [id])
+  
+  @@index([complaintId])
+  @@index([sentById])
+  @@map("messages")
+}
+
+model OTPSession {
+  id          String    @id @default(cuid())
+  userId      String?
+  email       String
+  phoneNumber String?
+  otpCode     String
+  purpose     String    @default("GUEST_VERIFICATION") // GUEST_VERIFICATION, PASSWORD_RESET, etc.
+  isVerified  Boolean   @default(false)
+  expiresAt   DateTime
+  createdAt   DateTime  @default(now())
+  verifiedAt  DateTime?
+  
+  // Relations
+  user        User?     @relation(fields: [userId], references: [id], onDelete: Cascade)
+
+  @@index([email, purpose, isVerified])
+  @@index([expiresAt])
+  @@index([userId])
+  @@map("otp_sessions")
+}
+
+model Department {
+  id          String  @id @default(cuid())
+  name        String  @unique
+  description String?
+  headUserId  String?
+  isActive    Boolean @default(true)
+  
+  createdAt DateTime @default(now())
+  updatedAt DateTime @updatedAt
+  
+  @@map("departments")
+}
+
+model SystemConfig {
+  id          String    @id @default(cuid())
+  key         String    @unique
+  value       String
+  type        String?   // Type to categorize the setting (e.g., 'app', 'complaint', 'contact', 'system')
+  description String?
+  isActive    Boolean   @default(true)
+  updatedAt   DateTime  @updatedAt
+
+  @@index([key, isActive])
+  @@map("system_config")
+}
+
+model ServiceRequest {
+  id              String    @id @default(cuid())
+  title           String?
+  serviceType     String    // Service type identifier
+  description     String
+  status          ServiceRequestStatus @default(SUBMITTED)
+  priority        Priority  @default(MEDIUM)
+
+  // Location Information
+  wardId          String
+  area            String
+  address         String
+  landmark        String?
+
+  // Contact Information
+  contactName     String
+  contactEmail    String
+  contactPhone    String
+
+  // Assignment and Tracking
+  submittedById   String?
+  assignedToId    String?
+
+  // Timestamps
+  submittedOn     DateTime  @default(now())
+  preferredDateTime DateTime?
+  assignedOn      DateTime?
+  expectedCompletion DateTime?
+  completedOn     DateTime?
+
+  // Additional Information
+  remarks         String?
+  citizenFeedback String?
+  rating          Int?      // 1-5 rating
+
+  // Relations
+  ward            Ward      @relation(fields: [wardId], references: [id])
+  submittedBy     User?     @relation("ServiceSubmittedBy", fields: [submittedById], references: [id])
+  assignedTo      User?     @relation("ServiceAssignedTo", fields: [assignedToId], references: [id])
+  statusLogs      ServiceRequestStatusLog[]
+  notifications   Notification[]
+
+  createdAt DateTime @default(now())
+  updatedAt DateTime @updatedAt
+
+  // Indexes for performance
+  @@index([submittedById, createdAt])
+  @@index([wardId, status])
+  @@index([assignedToId, status])
+  @@index([serviceType, status])
+  @@index([submittedOn])
+  @@map("service_requests")
+}
+
+model ServiceRequestStatusLog {
+  id              String        @id @default(cuid())
+  serviceRequestId String
+  userId          String
+  fromStatus      String?       // Previous status
+  toStatus        String        // New status
+  comment         String?
+  timestamp       DateTime      @default(now())
+
+  // Relations
+  serviceRequest  ServiceRequest @relation(fields: [serviceRequestId], references: [id], onDelete: Cascade)
+  user            User          @relation(fields: [userId], references: [id])
+
+  @@index([serviceRequestId, timestamp])
+  @@index([userId])
+  @@map("service_request_status_logs")
+}
+
+model Report {
+  id          String   @id @default(cuid())
+  name        String
+  type        String   // COMPLAINT_SUMMARY, SLA_COMPLIANCE, PERFORMANCE, etc.
+  filters     String   // JSON string of applied filters
+  data        String   // JSON string of report data
+  generatedBy String
+  generatedAt DateTime @default(now())
+
+  @@index([type, generatedAt])
+  @@index([generatedBy])
+  @@map("reports")
+}
+
+model Material {
+  id          String    @id @default(cuid())
+  complaintId String
+  materialName String
+  quantity    Int
+  unit        String    // e.g., kg, meter, piece
+  usedAt      DateTime  @default(now())
+  addedById   String    // maintenance team member who added this
+  notes       String?
+
+  // Relations
+  complaint   Complaint @relation(fields: [complaintId], references: [id], onDelete: Cascade)
+  addedBy     User      @relation(fields: [addedById], references: [id])
+
+  createdAt DateTime @default(now())
+  updatedAt DateTime @updatedAt
+
+  @@index([complaintId])
+  @@index([addedById])
+  @@map("materials")
+}
+
+model ComplaintPhoto {
+  id              String   @id @default(cuid())
+  complaintId     String
+  uploadedByTeamId String  // maintenance team member who uploaded this
+  photoUrl        String
+  fileName        String
+  originalName    String
+  mimeType        String
+  size            Int
+  uploadedAt      DateTime @default(now())
+  description     String?  // optional description of what the photo shows
+
+  // Relations
+  complaint       Complaint @relation(fields: [complaintId], references: [id], onDelete: Cascade)
+  uploadedByTeam  User      @relation(fields: [uploadedByTeamId], references: [id])
+
+  @@index([complaintId])
+  @@index([uploadedByTeamId])
+  @@map("complaint_photos")
+}