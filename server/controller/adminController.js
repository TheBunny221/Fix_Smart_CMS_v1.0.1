--- conflicted
+++ resolved
@@ -557,14 +557,6 @@
     where: { status: "RESOLVED" },
   });
 
-<<<<<<< HEAD
-  // Average resolution time in days (closed/resolved), aligned with reports
-  let avgResolutionTime = 0;
-  {
-    const closedRows = await prisma.complaint.findMany({
-      where: { status: { in: ["RESOLVED", "CLOSED"] } },
-      select: { submittedOn: true, closedOn: true },
-=======
   // Calculate average resolution time (in days)
   const resolvedWithDates = await prisma.complaint.findMany({
     where: {
@@ -635,7 +627,34 @@
     const rows = await prisma.complaint.findMany({
       where: { type: t.name },
       select: { submittedOn: true, resolvedOn: true, status: true },
->>>>>>> 3750d233
+    });
+    if (rows.length === 0) continue;
+    const windowMs = (t.slaHours || 48) * 60 * 60 * 1000;
+    let compliant = 0;
+    for (const r of rows) {
+      const start = r.submittedOn ? new Date(r.submittedOn).getTime() : null;
+      if (!start) continue;
+      const deadlineTs = start + windowMs;
+      if (r.status === "RESOLVED" || r.status === "CLOSED") {
+        if (r.resolvedOn && new Date(r.resolvedOn).getTime() <= deadlineTs)
+          compliant += 1;
+      } else {
+        if (nowTs.getTime() <= deadlineTs) compliant += 1;
+      }
+    }
+    typePercentages.push((compliant / rows.length) * 100);
+  }
+  const slaCompliance = typePercentages.length
+    ? Math.round(
+        typePercentages.reduce((a, b) => a + b, 0) / typePercentages.length,
+      )
+    : 0;
+  // Average resolution time in days (closed/resolved), aligned with reports
+  let avgResolutionTime = 0;
+  {
+    const closedRows = await prisma.complaint.findMany({
+      where: { status: { in: ["RESOLVED", "CLOSED"] } },
+      select: { submittedOn: true, closedOn: true },
     });
     if (closedRows.length > 0) {
       let totalDays = 0;
