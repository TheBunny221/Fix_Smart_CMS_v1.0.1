import express from "express";
import multer from "multer";
import path from "path";
import fs from "fs";
import { fileURLToPath } from "url";
import {
  submitGuestComplaint,
  submitGuestComplaintWithAttachments,
  verifyOTPAndRegister,
  resendOTP,
  trackComplaint,
  getPublicStats,
  getPublicWards,
  getPublicComplaintTypes,
} from "../controller/guestController.js";
import {
  validateOtpVerification,
  validateComplaintTracking,
} from "../middleware/validation.js";

const __filename = fileURLToPath(import.meta.url);
const __dirname = path.dirname(__filename);

const router = express.Router();

// Configure multer for guest complaint file uploads
const uploadDir = process.env.UPLOAD_PATH || "./uploads";
const guestUploadDir = path.join(uploadDir, "guest-complaints");

// Ensure upload directory exists
if (!fs.existsSync(guestUploadDir)) {
  fs.mkdirSync(guestUploadDir, { recursive: true });
}

const storage = multer.diskStorage({
  destination: function (req, file, cb) {
    cb(null, guestUploadDir);
  },
  filename: function (req, file, cb) {
    // Generate unique filename
    const uniqueSuffix = Date.now() + "-" + Math.round(Math.random() * 1e9);
    const extension = path.extname(file.originalname);
    const baseName = path.basename(file.originalname, extension);
    cb(null, `${baseName}-${uniqueSuffix}${extension}`);
  },
});

// File filter for guest complaints
const fileFilter = (req, file, cb) => {
  const allowedTypes = /jpeg|jpg|png/;
  const fileExtension = path
    .extname(file.originalname)
    .toLowerCase()
    .substring(1);

  if (allowedTypes.test(fileExtension)) {
    cb(null, true);
  } else {
    cb(new Error("Only JPG and PNG images are allowed"), false);
  }
};

const upload = multer({
  storage: storage,
  limits: {
    fileSize: 10 * 1024 * 1024, // 10MB
<<<<<<< HEAD
=======
    files: 5, // Max 5 files
>>>>>>> 0096dbb3
  },
  fileFilter: fileFilter,
});

// Public guest routes
router.post("/complaint", upload.array("attachments", 5), submitGuestComplaint);
<<<<<<< HEAD
=======
router.post(
  "/complaint-with-attachments",
  upload.array("attachments", 5),
  submitGuestComplaintWithAttachments,
);
>>>>>>> 0096dbb3
router.post("/verify-otp", validateOtpVerification, verifyOTPAndRegister);
router.post("/resend-otp", resendOTP);
router.get("/track/:complaintId", validateComplaintTracking, trackComplaint);
router.get("/stats", getPublicStats);
router.get("/wards", getPublicWards);
router.get("/complaint-types", getPublicComplaintTypes);

// Serve uploaded guest files
router.get("/files/:filename", (req, res) => {
  const { filename } = req.params;
  const filePath = path.join(guestUploadDir, filename);

  // Check if file exists
  if (!fs.existsSync(filePath)) {
    return res.status(404).json({
      success: false,
      message: "File not found",
    });
  }

  // Set appropriate headers
  res.setHeader("Cache-Control", "public, max-age=31536000"); // Cache for 1 year
  res.sendFile(path.resolve(filePath));
});

export default router;<|MERGE_RESOLUTION|>--- conflicted
+++ resolved
@@ -64,24 +64,18 @@
   storage: storage,
   limits: {
     fileSize: 10 * 1024 * 1024, // 10MB
-<<<<<<< HEAD
-=======
     files: 5, // Max 5 files
->>>>>>> 0096dbb3
   },
   fileFilter: fileFilter,
 });
 
 // Public guest routes
 router.post("/complaint", upload.array("attachments", 5), submitGuestComplaint);
-<<<<<<< HEAD
-=======
 router.post(
   "/complaint-with-attachments",
   upload.array("attachments", 5),
   submitGuestComplaintWithAttachments,
 );
->>>>>>> 0096dbb3
 router.post("/verify-otp", validateOtpVerification, verifyOTPAndRegister);
 router.post("/resend-otp", resendOTP);
 router.get("/track/:complaintId", validateComplaintTracking, trackComplaint);
